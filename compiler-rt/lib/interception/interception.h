//===-- interception.h ------------------------------------------*- C++ -*-===//
//
// Part of the LLVM Project, under the Apache License v2.0 with LLVM Exceptions.
// See https://llvm.org/LICENSE.txt for license information.
// SPDX-License-Identifier: Apache-2.0 WITH LLVM-exception
//
//===----------------------------------------------------------------------===//
//
// This file is a part of AddressSanitizer, an address sanity checker.
//
// Machinery for providing replacements/wrappers for system functions.
//===----------------------------------------------------------------------===//

#ifndef INTERCEPTION_H
#define INTERCEPTION_H

#include "sanitizer_common/sanitizer_asm.h"
#include "sanitizer_common/sanitizer_internal_defs.h"

#if !SANITIZER_LINUX && !SANITIZER_FREEBSD && !SANITIZER_APPLE &&    \
    !SANITIZER_NETBSD && !SANITIZER_WINDOWS && !SANITIZER_FUCHSIA && \
<<<<<<< HEAD
    !SANITIZER_SOLARIS && !SANITIZER_AIX
=======
    !SANITIZER_SOLARIS && !SANITIZER_HAIKU
>>>>>>> b546baff
#  error "Interception doesn't work on this operating system."
#endif

// These typedefs should be used only in the interceptor definitions to replace
// the standard system types (e.g. SSIZE_T instead of ssize_t)
// On Windows the system headers (basetsd.h) provide a conflicting definition
// of SIZE_T/SSIZE_T that do not match the real size_t/ssize_t for 32-bit
// systems (using long instead of the expected int). Work around the typedef
// redefinition by #defining SIZE_T instead of using a typedef.
// TODO: We should be using __sanitizer::usize (and a new ssize) instead of
// these new macros as long as we ensure they match the real system definitions.
#if SANITIZER_WINDOWS
// Ensure that (S)SIZE_T were already defined as we are about to override them.
#  include <basetsd.h>
#endif

#define SIZE_T __sanitizer::usize
#define SSIZE_T __sanitizer::ssize
typedef __sanitizer::sptr    PTRDIFF_T;
typedef __sanitizer::s64     INTMAX_T;
typedef __sanitizer::u64     UINTMAX_T;
typedef __sanitizer::OFF_T   OFF_T;
typedef __sanitizer::OFF64_T OFF64_T;

// How to add an interceptor:
// Suppose you need to wrap/replace system function (generally, from libc):
//      int foo(const char *bar, double baz);
// You'll need to:
//      1) define INTERCEPTOR(int, foo, const char *bar, double baz) { ... } in
//         your source file. See the notes below for cases when
//         INTERCEPTOR_WITH_SUFFIX(...) should be used instead.
//      2) Call "INTERCEPT_FUNCTION(foo)" prior to the first call of "foo".
//         INTERCEPT_FUNCTION(foo) evaluates to "true" iff the function was
//         intercepted successfully.
// You can access original function by calling REAL(foo)(bar, baz).
// By default, REAL(foo) will be visible only inside your interceptor, and if
// you want to use it in other parts of RTL, you'll need to:
//      3a) add DECLARE_REAL(int, foo, const char*, double) to a
//          header file.
// However, if the call "INTERCEPT_FUNCTION(foo)" and definition for
// INTERCEPTOR(..., foo, ...) are in different files, you'll instead need to:
//      3b) add DECLARE_REAL_AND_INTERCEPTOR(int, foo, const char*, double)
//          to a header file.

// Notes: 1. Things may not work properly if macro INTERCEPTOR(...) {...} or
//           DECLARE_REAL(...) are located inside namespaces.
//        2. On Mac you can also use: "OVERRIDE_FUNCTION(foo, zoo)" to
//           effectively redirect calls from "foo" to "zoo". In this case
//           you aren't required to implement
//           INTERCEPTOR(int, foo, const char *bar, double baz) {...}
//           but instead you'll have to add
//           DECLARE_REAL(int, foo, const char *bar, double baz) in your
//           source file (to define a pointer to overriden function).
//        3. Some Mac functions have symbol variants discriminated by
//           additional suffixes, e.g. _$UNIX2003 (see
//           https://developer.apple.com/library/mac/#releasenotes/Darwin/SymbolVariantsRelNotes/index.html
//           for more details). To intercept such functions you need to use the
//           INTERCEPTOR_WITH_SUFFIX(...) macro.

// How it works on Linux
// ---------------------
//
// To replace system functions on Linux we just need to declare functions with
// the same names in our library and then obtain the real function pointers
// using dlsym().
//
// There is one complication: a user may also intercept some of the functions we
// intercept. To allow for up to 3 interceptors (including ours) of a given
// function "func", the interceptor implementation is in ___interceptor_func,
// which is aliased by a weak function __interceptor_func, which in turn is
// aliased (via a trampoline) by weak wrapper function "func".
//
// Most user interceptors should define a foreign interceptor as follows:
//
//  - provide a non-weak function "func" that performs interception;
//  - if __interceptor_func exists, call it to perform the real functionality;
//  - if it does not exist, figure out the real function and call it instead.
//
// In rare cases, a foreign interceptor (of another dynamic analysis runtime)
// may be defined as follows (on supported architectures):
//
//  - provide a non-weak function __interceptor_func that performs interception;
//  - if ___interceptor_func exists, call it to perform the real functionality;
//  - if it does not exist, figure out the real function and call it instead;
//  - provide a weak function "func" that is an alias to __interceptor_func.
//
// With this protocol, sanitizer interceptors, foreign user interceptors, and
// foreign interceptors of other dynamic analysis runtimes, or any combination
// thereof, may co-exist simultaneously.
//
// How it works on Mac OS
// ----------------------
//
// This is not so on Mac OS, where the two-level namespace makes our replacement
// functions invisible to other libraries. This may be overcomed using the
// DYLD_FORCE_FLAT_NAMESPACE, but some errors loading the shared libraries in
// Chromium were noticed when doing so.
//
// Instead we create a dylib containing a __DATA,__interpose section that
// associates library functions with their wrappers. When this dylib is
// preloaded before an executable using DYLD_INSERT_LIBRARIES, it routes all the
// calls to interposed functions done through stubs to the wrapper functions.
//
// As it's decided at compile time which functions are to be intercepted on Mac,
// INTERCEPT_FUNCTION() is effectively a no-op on this system.

#if SANITIZER_APPLE
#include <sys/cdefs.h>  // For __DARWIN_ALIAS_C().

// Just a pair of pointers.
struct interpose_substitution {
  const __sanitizer::uptr replacement;
  const __sanitizer::uptr original;
};

// For a function foo() create a global pair of pointers { wrap_foo, foo } in
// the __DATA,__interpose section.
// As a result all the calls to foo() will be routed to wrap_foo() at runtime.
#define INTERPOSER(func_name) __attribute__((used))     \
const interpose_substitution substitution_##func_name[] \
    __attribute__((section("__DATA, __interpose"))) = { \
    { reinterpret_cast<const uptr>(WRAP(func_name)),    \
      reinterpret_cast<const uptr>(func_name) }         \
}

// For a function foo() and a wrapper function bar() create a global pair
// of pointers { bar, foo } in the __DATA,__interpose section.
// As a result all the calls to foo() will be routed to bar() at runtime.
#define INTERPOSER_2(func_name, wrapper_name) __attribute__((used)) \
const interpose_substitution substitution_##func_name[]             \
    __attribute__((section("__DATA, __interpose"))) = {             \
    { reinterpret_cast<const uptr>(wrapper_name),                   \
      reinterpret_cast<const uptr>(func_name) }                     \
}

# define WRAP(x) wrap_##x
# define TRAMPOLINE(x) WRAP(x)
# define INTERCEPTOR_ATTRIBUTE
# define DECLARE_WRAPPER(ret_type, func, ...)

#elif SANITIZER_WINDOWS
# define WRAP(x) __asan_wrap_##x
# define TRAMPOLINE(x) WRAP(x)
# define INTERCEPTOR_ATTRIBUTE __declspec(dllexport)
# define DECLARE_WRAPPER(ret_type, func, ...)         \
    extern "C" ret_type func(__VA_ARGS__);
# define DECLARE_WRAPPER_WINAPI(ret_type, func, ...)  \
    extern "C" __declspec(dllimport) ret_type __stdcall func(__VA_ARGS__);
#elif SANITIZER_AIX
#  define WRAP(x) __interceptor_##x
#  define TRAMPOLINE(x) WRAP(x)
// # define WRAPPER_NAME(x) "__interceptor_" #x
#  define INTERCEPTOR_ATTRIBUTE __attribute__((visibility("default")))
// AIX's linker will not select the weak symbol, so don't use weak for the
// interceptors.
#  define DECLARE_WRAPPER(ret_type, func, ...) \
    extern "C" ret_type func(__VA_ARGS__)      \
        __attribute__((alias("__interceptor_" #func), visibility("default")));
#elif !SANITIZER_FUCHSIA  // LINUX, FREEBSD, NETBSD, SOLARIS
# define INTERCEPTOR_ATTRIBUTE __attribute__((visibility("default")))
# if ASM_INTERCEPTOR_TRAMPOLINE_SUPPORT
// Weak aliases of weak aliases do not work, therefore we need to set up a
// trampoline function. The function "func" is a weak alias to the trampoline
// (so that we may check if "func" was overridden), which calls the weak
// function __interceptor_func, which in turn aliases the actual interceptor
// implementation ___interceptor_func:
//
//    [wrapper "func": weak] --(alias)--> [TRAMPOLINE(func)]
//                                                |
//                     +--------(tail call)-------+
//                     |
//                     v
//      [__interceptor_func: weak] --(alias)--> [WRAP(func)]
//
// We use inline assembly to define most of this, because not all compilers
// support functions with the "naked" attribute with every architecture.
#  define WRAP(x) ___interceptor_ ## x
#  define TRAMPOLINE(x) __interceptor_trampoline_ ## x
#  if SANITIZER_FREEBSD || SANITIZER_NETBSD
// FreeBSD's dynamic linker (incompliantly) gives non-weak symbols higher
// priority than weak ones so weak aliases won't work for indirect calls
// in position-independent (-fPIC / -fPIE) mode.
#   define __ASM_WEAK_WRAPPER(func) ".globl " #func "\n"
#  else
#   define __ASM_WEAK_WRAPPER(func) ".weak " #func "\n"
#  endif  // SANITIZER_FREEBSD || SANITIZER_NETBSD
#  if defined(__arm__) || defined(__aarch64__)
#   define ASM_TYPE_FUNCTION_STR "%function"
#  else
#   define ASM_TYPE_FUNCTION_STR "@function"
#  endif
// Keep trampoline implementation in sync with sanitizer_common/sanitizer_asm.h
#  define DECLARE_WRAPPER(ret_type, func, ...)                                 \
     extern "C" ret_type func(__VA_ARGS__);                                    \
     extern "C" ret_type TRAMPOLINE(func)(__VA_ARGS__);                        \
     extern "C" ret_type __interceptor_##func(__VA_ARGS__)                     \
       INTERCEPTOR_ATTRIBUTE __attribute__((weak)) ALIAS(WRAP(func));          \
     asm(                                                                      \
       ".text\n"                                                               \
       __ASM_WEAK_WRAPPER(func)                                                \
       ".set " #func ", " SANITIZER_STRINGIFY(TRAMPOLINE(func)) "\n"           \
       ".globl " SANITIZER_STRINGIFY(TRAMPOLINE(func)) "\n"                    \
       ".type  " SANITIZER_STRINGIFY(TRAMPOLINE(func)) ", "                    \
         ASM_TYPE_FUNCTION_STR "\n"                                            \
       SANITIZER_STRINGIFY(TRAMPOLINE(func)) ":\n"                             \
       C_ASM_STARTPROC "\n"                                                    \
       C_ASM_TAIL_CALL(SANITIZER_STRINGIFY(TRAMPOLINE(func)),                  \
                       "__interceptor_"                                        \
                         SANITIZER_STRINGIFY(ASM_PREEMPTIBLE_SYM(func))) "\n"  \
       C_ASM_ENDPROC "\n"                                                      \
       ".size  " SANITIZER_STRINGIFY(TRAMPOLINE(func)) ", "                    \
            ".-" SANITIZER_STRINGIFY(TRAMPOLINE(func)) "\n"                    \
     );
# else  // ASM_INTERCEPTOR_TRAMPOLINE_SUPPORT
// Some architectures cannot implement efficient interceptor trampolines with
// just a plain jump due to complexities of resolving a preemptible symbol. In
// those cases, revert to just this scheme:
//
//    [wrapper "func": weak] --(alias)--> [WRAP(func)]
//
#  define WRAP(x) __interceptor_ ## x
#  define TRAMPOLINE(x) WRAP(x)
#  if SANITIZER_FREEBSD || SANITIZER_NETBSD
#   define __ATTRIBUTE_WEAK_WRAPPER
#  else
#   define __ATTRIBUTE_WEAK_WRAPPER __attribute__((weak))
#  endif  // SANITIZER_FREEBSD || SANITIZER_NETBSD
#  define DECLARE_WRAPPER(ret_type, func, ...)                                 \
     extern "C" ret_type func(__VA_ARGS__)                                     \
       INTERCEPTOR_ATTRIBUTE __ATTRIBUTE_WEAK_WRAPPER ALIAS(WRAP(func));
# endif  // ASM_INTERCEPTOR_TRAMPOLINE_SUPPORT
#endif

#if SANITIZER_FUCHSIA
// There is no general interception at all on Fuchsia.
// Sanitizer runtimes just define functions directly to preempt them,
// and have bespoke ways to access the underlying libc functions.
# include <zircon/sanitizer.h>
# define INTERCEPTOR_ATTRIBUTE __attribute__((visibility("default")))
# define REAL(x) __unsanitized_##x
# define DECLARE_REAL(ret_type, func, ...)
#elif !SANITIZER_APPLE
# define PTR_TO_REAL(x) real_##x
# define REAL(x) __interception::PTR_TO_REAL(x)
# define FUNC_TYPE(x) x##_type

# define DECLARE_REAL(ret_type, func, ...)            \
    typedef ret_type (*FUNC_TYPE(func))(__VA_ARGS__); \
    namespace __interception {                        \
    extern FUNC_TYPE(func) PTR_TO_REAL(func);         \
    }
# define ASSIGN_REAL(dst, src) REAL(dst) = REAL(src)
#else  // SANITIZER_APPLE
# define REAL(x) x
# define DECLARE_REAL(ret_type, func, ...) \
    extern "C" ret_type func(__VA_ARGS__);
# define ASSIGN_REAL(x, y)
#endif  // SANITIZER_APPLE

#if !SANITIZER_FUCHSIA
# define DECLARE_REAL_AND_INTERCEPTOR(ret_type, func, ...)  \
    DECLARE_REAL(ret_type, func, __VA_ARGS__)               \
    extern "C" ret_type TRAMPOLINE(func)(__VA_ARGS__);      \
    extern "C" ret_type WRAP(func)(__VA_ARGS__);
// Declare an interceptor and its wrapper defined in a different translation
// unit (ex. asm).
# define DECLARE_EXTERN_INTERCEPTOR_AND_WRAPPER(ret_type, func, ...)  \
    extern "C" ret_type TRAMPOLINE(func)(__VA_ARGS__);                \
    extern "C" ret_type WRAP(func)(__VA_ARGS__);                      \
    extern "C" ret_type func(__VA_ARGS__);
#else
# define DECLARE_REAL_AND_INTERCEPTOR(ret_type, func, ...)
# define DECLARE_EXTERN_INTERCEPTOR_AND_WRAPPER(ret_type, func, ...)
#endif

// Generally, you don't need to use DEFINE_REAL by itself, as INTERCEPTOR
// macros does its job. In exceptional cases you may need to call REAL(foo)
// without defining INTERCEPTOR(..., foo, ...). For example, if you override
// foo with an interceptor for other function.
#if !SANITIZER_APPLE && !SANITIZER_FUCHSIA
#  define DEFINE_REAL(ret_type, func, ...)            \
    typedef ret_type (*FUNC_TYPE(func))(__VA_ARGS__); \
    namespace __interception {                        \
    FUNC_TYPE(func) PTR_TO_REAL(func);                \
    }
#else
# define DEFINE_REAL(ret_type, func, ...)
#endif

#if SANITIZER_FUCHSIA

// We need to define the __interceptor_func name just to get
// sanitizer_common/scripts/gen_dynamic_list.py to export func.
// But we don't need to export __interceptor_func to get that.
#define INTERCEPTOR(ret_type, func, ...)                                \
  extern "C"[[ gnu::alias(#func), gnu::visibility("hidden") ]] ret_type \
      __interceptor_##func(__VA_ARGS__);                                \
  extern "C" INTERCEPTOR_ATTRIBUTE ret_type func(__VA_ARGS__)

#elif !SANITIZER_APPLE

#define INTERCEPTOR(ret_type, func, ...)        \
  DEFINE_REAL(ret_type, func, __VA_ARGS__)      \
  DECLARE_WRAPPER(ret_type, func, __VA_ARGS__)  \
  extern "C" INTERCEPTOR_ATTRIBUTE ret_type WRAP(func)(__VA_ARGS__)

// We don't need INTERCEPTOR_WITH_SUFFIX on non-Darwin for now.
#define INTERCEPTOR_WITH_SUFFIX(ret_type, func, ...) \
  INTERCEPTOR(ret_type, func, __VA_ARGS__)

#else  // SANITIZER_APPLE

#define INTERCEPTOR_ZZZ(suffix, ret_type, func, ...)  \
  extern "C" ret_type func(__VA_ARGS__) suffix;       \
  extern "C" ret_type WRAP(func)(__VA_ARGS__);        \
  INTERPOSER(func);                                   \
  extern "C" INTERCEPTOR_ATTRIBUTE ret_type WRAP(func)(__VA_ARGS__)

#define INTERCEPTOR(ret_type, func, ...) \
  INTERCEPTOR_ZZZ(/*no symbol variants*/, ret_type, func, __VA_ARGS__)

#define INTERCEPTOR_WITH_SUFFIX(ret_type, func, ...) \
  INTERCEPTOR_ZZZ(__DARWIN_ALIAS_C(func), ret_type, func, __VA_ARGS__)

// Override |overridee| with |overrider|.
#define OVERRIDE_FUNCTION(overridee, overrider) \
  INTERPOSER_2(overridee, WRAP(overrider))
#endif

#if SANITIZER_WINDOWS
# define INTERCEPTOR_WINAPI(ret_type, func, ...)                \
    typedef ret_type (__stdcall *FUNC_TYPE(func))(__VA_ARGS__); \
    namespace __interception {                                  \
      FUNC_TYPE(func) PTR_TO_REAL(func);                        \
    }                                                           \
    extern "C" INTERCEPTOR_ATTRIBUTE ret_type __stdcall WRAP(func)(__VA_ARGS__)
#endif

// ISO C++ forbids casting between pointer-to-function and pointer-to-object,
// so we use casts via uintptr_t (the local __sanitizer::uptr equivalent).
namespace __interception {

#if defined(__ELF__) && !SANITIZER_FUCHSIA
// The use of interceptors makes many sanitizers unusable for static linking.
// Define a function, if called, will cause a linker error (undefined _DYNAMIC).
// However, -static-pie (which is not common) cannot be detected at link time.
extern uptr kDynamic[] asm("_DYNAMIC");
inline void DoesNotSupportStaticLinking() {
  [[maybe_unused]] volatile auto x = &kDynamic;
}
#else
inline void DoesNotSupportStaticLinking() {}
#endif
}  // namespace __interception

#define INCLUDED_FROM_INTERCEPTION_LIB

<<<<<<< HEAD
#if SANITIZER_AIX
#  include "interception_aix.h"
#  define INTERCEPT_FUNCTION(func) INTERCEPT_FUNCTION_AIX(func)
#  define INTERCEPT_FUNCTION_VER(func, symver) INTERCEPT_FUNCTION_AIX(func)

#elif SANITIZER_LINUX || SANITIZER_FREEBSD || SANITIZER_NETBSD || \
    SANITIZER_SOLARIS
=======
#if SANITIZER_LINUX || SANITIZER_FREEBSD || SANITIZER_NETBSD || \
    SANITIZER_SOLARIS || SANITIZER_HAIKU
>>>>>>> b546baff

#  include "interception_linux.h"
#  define INTERCEPT_FUNCTION(func) INTERCEPT_FUNCTION_LINUX_OR_FREEBSD(func)
#  define INTERCEPT_FUNCTION_VER(func, symver) \
    INTERCEPT_FUNCTION_VER_LINUX_OR_FREEBSD(func, symver)
#elif SANITIZER_APPLE
# include "interception_mac.h"
# define INTERCEPT_FUNCTION(func) INTERCEPT_FUNCTION_MAC(func)
# define INTERCEPT_FUNCTION_VER(func, symver) \
    INTERCEPT_FUNCTION_VER_MAC(func, symver)
#elif SANITIZER_WINDOWS
# include "interception_win.h"
# define INTERCEPT_FUNCTION(func) INTERCEPT_FUNCTION_WIN(func)
# define INTERCEPT_FUNCTION_VER(func, symver) \
    INTERCEPT_FUNCTION_VER_WIN(func, symver)
#endif

#undef INCLUDED_FROM_INTERCEPTION_LIB

#endif  // INTERCEPTION_H<|MERGE_RESOLUTION|>--- conflicted
+++ resolved
@@ -19,11 +19,7 @@
 
 #if !SANITIZER_LINUX && !SANITIZER_FREEBSD && !SANITIZER_APPLE &&    \
     !SANITIZER_NETBSD && !SANITIZER_WINDOWS && !SANITIZER_FUCHSIA && \
-<<<<<<< HEAD
-    !SANITIZER_SOLARIS && !SANITIZER_AIX
-=======
-    !SANITIZER_SOLARIS && !SANITIZER_HAIKU
->>>>>>> b546baff
+    !SANITIZER_SOLARIS && !SANITIZER_HAIKU && !SANITIZER_AIX
 #  error "Interception doesn't work on this operating system."
 #endif
 
@@ -381,18 +377,13 @@
 
 #define INCLUDED_FROM_INTERCEPTION_LIB
 
-<<<<<<< HEAD
 #if SANITIZER_AIX
 #  include "interception_aix.h"
 #  define INTERCEPT_FUNCTION(func) INTERCEPT_FUNCTION_AIX(func)
 #  define INTERCEPT_FUNCTION_VER(func, symver) INTERCEPT_FUNCTION_AIX(func)
 
 #elif SANITIZER_LINUX || SANITIZER_FREEBSD || SANITIZER_NETBSD || \
-    SANITIZER_SOLARIS
-=======
-#if SANITIZER_LINUX || SANITIZER_FREEBSD || SANITIZER_NETBSD || \
     SANITIZER_SOLARIS || SANITIZER_HAIKU
->>>>>>> b546baff
 
 #  include "interception_linux.h"
 #  define INTERCEPT_FUNCTION(func) INTERCEPT_FUNCTION_LINUX_OR_FREEBSD(func)
