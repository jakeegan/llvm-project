//===-- asan_malloc_linux.cpp ---------------------------------------------===//
//
// Part of the LLVM Project, under the Apache License v2.0 with LLVM Exceptions.
// See https://llvm.org/LICENSE.txt for license information.
// SPDX-License-Identifier: Apache-2.0 WITH LLVM-exception
//
//===----------------------------------------------------------------------===//
//
// This file is a part of AddressSanitizer, an address sanity checker.
//
// Linux-specific malloc interception.
// We simply define functions like malloc, free, realloc, etc.
// They will replace the corresponding libc functions automagically.
//===----------------------------------------------------------------------===//

#include "sanitizer_common/sanitizer_platform.h"
// FIXME: rename this file, this is not just for Linux now, see FUCHSIA and AIX.
#if SANITIZER_FREEBSD || SANITIZER_FUCHSIA || SANITIZER_LINUX || \
<<<<<<< HEAD
    SANITIZER_NETBSD || SANITIZER_SOLARIS || SANITIZER_AIX
=======
    SANITIZER_NETBSD || SANITIZER_SOLARIS || SANITIZER_HAIKU
>>>>>>> b546baff

#  include "asan_allocator.h"
#  include "asan_interceptors.h"
#  include "asan_internal.h"
#  include "asan_stack.h"
#  include "lsan/lsan_common.h"
#  include "sanitizer_common/sanitizer_allocator_checks.h"
#  include "sanitizer_common/sanitizer_allocator_dlsym.h"
#  include "sanitizer_common/sanitizer_errno.h"

// ---------------------- Replacement functions ---------------- {{{1
using namespace __asan;

struct DlsymAlloc : public DlSymAllocator<DlsymAlloc> {
  static bool UseImpl() { return !TryAsanInitFromRtl(); }
  static void OnAllocate(const void *ptr, uptr size) {
#  if CAN_SANITIZE_LEAKS
    // Suppress leaks from dlerror(). Previously dlsym hack on global array was
    // used by leak sanitizer as a root region.
    __lsan_register_root_region(ptr, size);
#  endif
  }
  static void OnFree(const void *ptr, uptr size) {
#  if CAN_SANITIZE_LEAKS
    __lsan_unregister_root_region(ptr, size);
#  endif
  }
};

INTERCEPTOR(void, free, void *ptr) {
  if (DlsymAlloc::PointerIsMine(ptr))
    return DlsymAlloc::Free(ptr);
  GET_STACK_TRACE_FREE;
  asan_free(ptr, &stack, FROM_MALLOC);
}

#if SANITIZER_INTERCEPT_CFREE
INTERCEPTOR(void, cfree, void *ptr) {
  if (DlsymAlloc::PointerIsMine(ptr))
    return DlsymAlloc::Free(ptr);
  GET_STACK_TRACE_FREE;
  asan_free(ptr, &stack, FROM_MALLOC);
}
#endif // SANITIZER_INTERCEPT_CFREE

#if SANITIZER_AIX
INTERCEPTOR(void*, vec_malloc, uptr size) {
  if (DlsymAlloc::Use())
    return DlsymAlloc::Allocate(size);
  AsanInitFromRtl();
  GET_STACK_TRACE_MALLOC;
  return asan_malloc(size, &stack);
}

INTERCEPTOR(void*, vec_calloc, uptr nmemb, uptr size) {
  if (DlsymAlloc::Use())
    return DlsymAlloc::Callocate(nmemb, size);
  AsanInitFromRtl();
  GET_STACK_TRACE_MALLOC;
  return asan_calloc(nmemb, size, &stack);
}
#endif

INTERCEPTOR(void*, malloc, uptr size) {
  if (DlsymAlloc::Use())
    return DlsymAlloc::Allocate(size);
  GET_STACK_TRACE_MALLOC;
  return asan_malloc(size, &stack);
}

INTERCEPTOR(void*, calloc, uptr nmemb, uptr size) {
  if (DlsymAlloc::Use())
    return DlsymAlloc::Callocate(nmemb, size);
  GET_STACK_TRACE_MALLOC;
  return asan_calloc(nmemb, size, &stack);
}

INTERCEPTOR(void*, realloc, void *ptr, uptr size) {
  if (DlsymAlloc::Use() || DlsymAlloc::PointerIsMine(ptr))
    return DlsymAlloc::Realloc(ptr, size);
  GET_STACK_TRACE_MALLOC;
  return asan_realloc(ptr, size, &stack);
}

#if SANITIZER_INTERCEPT_REALLOCARRAY
INTERCEPTOR(void*, reallocarray, void *ptr, uptr nmemb, uptr size) {
  AsanInitFromRtl();
  GET_STACK_TRACE_MALLOC;
  return asan_reallocarray(ptr, nmemb, size, &stack);
}
#endif  // SANITIZER_INTERCEPT_REALLOCARRAY

#if SANITIZER_INTERCEPT_MEMALIGN
INTERCEPTOR(void*, memalign, uptr boundary, uptr size) {
  GET_STACK_TRACE_MALLOC;
  return asan_memalign(boundary, size, &stack, FROM_MALLOC);
}

INTERCEPTOR(void*, __libc_memalign, uptr boundary, uptr size) {
  GET_STACK_TRACE_MALLOC;
  return asan_memalign(boundary, size, &stack, FROM_MALLOC);
}
#endif // SANITIZER_INTERCEPT_MEMALIGN

#if SANITIZER_INTERCEPT_ALIGNED_ALLOC
INTERCEPTOR(void*, aligned_alloc, uptr boundary, uptr size) {
  GET_STACK_TRACE_MALLOC;
  return asan_aligned_alloc(boundary, size, &stack);
}
#endif // SANITIZER_INTERCEPT_ALIGNED_ALLOC

INTERCEPTOR(uptr, malloc_usable_size, void *ptr) {
  GET_CURRENT_PC_BP_SP;
  (void)sp;
  return asan_malloc_usable_size(ptr, pc, bp);
}

#if SANITIZER_INTERCEPT_MALLOPT_AND_MALLINFO
// We avoid including malloc.h for portability reasons.
// man mallinfo says the fields are "long", but the implementation uses int.
// It doesn't matter much -- we just need to make sure that the libc's mallinfo
// is not called.
struct fake_mallinfo {
  int x[10];
};

INTERCEPTOR(struct fake_mallinfo, mallinfo, void) {
  struct fake_mallinfo res;
  REAL(memset)(&res, 0, sizeof(res));
  return res;
}

INTERCEPTOR(int, mallopt, int cmd, int value) {
  return 0;
}
#endif // SANITIZER_INTERCEPT_MALLOPT_AND_MALLINFO

INTERCEPTOR(int, posix_memalign, void **memptr, uptr alignment, uptr size) {
  GET_STACK_TRACE_MALLOC;
  return asan_posix_memalign(memptr, alignment, size, &stack);
}

INTERCEPTOR(void*, valloc, uptr size) {
  GET_STACK_TRACE_MALLOC;
  return asan_valloc(size, &stack);
}

#if SANITIZER_INTERCEPT_PVALLOC
INTERCEPTOR(void*, pvalloc, uptr size) {
  GET_STACK_TRACE_MALLOC;
  return asan_pvalloc(size, &stack);
}
#endif // SANITIZER_INTERCEPT_PVALLOC

INTERCEPTOR(void, malloc_stats, void) {
  __asan_print_accumulated_stats();
}

#if SANITIZER_ANDROID
// Format of __libc_malloc_dispatch has changed in Android L.
// While we are moving towards a solution that does not depend on bionic
// internals, here is something to support both K* and L releases.
struct MallocDebugK {
  void *(*malloc)(uptr bytes);
  void (*free)(void *mem);
  void *(*calloc)(uptr n_elements, uptr elem_size);
  void *(*realloc)(void *oldMem, uptr bytes);
  void *(*memalign)(uptr alignment, uptr bytes);
  uptr (*malloc_usable_size)(void *mem);
};

struct MallocDebugL {
  void *(*calloc)(uptr n_elements, uptr elem_size);
  void (*free)(void *mem);
  fake_mallinfo (*mallinfo)(void);
  void *(*malloc)(uptr bytes);
  uptr (*malloc_usable_size)(void *mem);
  void *(*memalign)(uptr alignment, uptr bytes);
  int (*posix_memalign)(void **memptr, uptr alignment, uptr size);
  void* (*pvalloc)(uptr size);
  void *(*realloc)(void *oldMem, uptr bytes);
  void* (*valloc)(uptr size);
};

alignas(32) const MallocDebugK asan_malloc_dispatch_k = {
    WRAP(malloc),  WRAP(free),     WRAP(calloc),
    WRAP(realloc), WRAP(memalign), WRAP(malloc_usable_size)};

alignas(32) const MallocDebugL asan_malloc_dispatch_l = {
    WRAP(calloc),         WRAP(free),               WRAP(mallinfo),
    WRAP(malloc),         WRAP(malloc_usable_size), WRAP(memalign),
    WRAP(posix_memalign), WRAP(pvalloc),            WRAP(realloc),
    WRAP(valloc)};

namespace __asan {
void ReplaceSystemMalloc() {
  void **__libc_malloc_dispatch_p =
      (void **)AsanDlSymNext("__libc_malloc_dispatch");
  if (__libc_malloc_dispatch_p) {
    // Decide on K vs L dispatch format by the presence of
    // __libc_malloc_default_dispatch export in libc.
    void *default_dispatch_p = AsanDlSymNext("__libc_malloc_default_dispatch");
    if (default_dispatch_p)
      *__libc_malloc_dispatch_p = (void *)&asan_malloc_dispatch_k;
    else
      *__libc_malloc_dispatch_p = (void *)&asan_malloc_dispatch_l;
  }
}
}  // namespace __asan

#else  // SANITIZER_ANDROID

namespace __asan {
void ReplaceSystemMalloc() {
}
}  // namespace __asan
#endif  // SANITIZER_ANDROID

#endif  // SANITIZER_FREEBSD || SANITIZER_FUCHSIA || SANITIZER_LINUX ||
        // SANITIZER_NETBSD || SANITIZER_SOLARIS || SANITIZER_HAIKU<|MERGE_RESOLUTION|>--- conflicted
+++ resolved
@@ -16,11 +16,8 @@
 #include "sanitizer_common/sanitizer_platform.h"
 // FIXME: rename this file, this is not just for Linux now, see FUCHSIA and AIX.
 #if SANITIZER_FREEBSD || SANITIZER_FUCHSIA || SANITIZER_LINUX || \
-<<<<<<< HEAD
-    SANITIZER_NETBSD || SANITIZER_SOLARIS || SANITIZER_AIX
-=======
-    SANITIZER_NETBSD || SANITIZER_SOLARIS || SANITIZER_HAIKU
->>>>>>> b546baff
+    SANITIZER_NETBSD || SANITIZER_SOLARIS || SANITIZER_HAIKU ||  \
+    SANITIZER_AIX
 
 #  include "asan_allocator.h"
 #  include "asan_interceptors.h"
