--- conflicted
+++ resolved
@@ -15,11 +15,7 @@
 #if !defined(__linux__) && !defined(__FreeBSD__) && !defined(__NetBSD__) && \
     !defined(__APPLE__) && !defined(_WIN32) && !defined(__Fuchsia__) &&     \
     !(defined(__sun__) && defined(__svr4__)) && !defined(__HAIKU__) &&      \
-<<<<<<< HEAD
-    !defined(_AIX)
-=======
-    !defined(__wasi__)
->>>>>>> 8763d296
+    !defined(__wasi__) && !defined(_AIX)
 #  error "This operating system is not supported"
 #endif
 
