//===- AddressSanitizer.cpp - memory error detector -----------------------===//
//
// Part of the LLVM Project, under the Apache License v2.0 with LLVM Exceptions.
// See https://llvm.org/LICENSE.txt for license information.
// SPDX-License-Identifier: Apache-2.0 WITH LLVM-exception
//
//===----------------------------------------------------------------------===//
//
// This file is a part of AddressSanitizer, an address basic correctness
// checker.
// Details of the algorithm:
//  https://github.com/google/sanitizers/wiki/AddressSanitizerAlgorithm
//
// FIXME: This sanitizer does not yet handle scalable vectors
//
//===----------------------------------------------------------------------===//

#include "llvm/Transforms/Instrumentation/AddressSanitizer.h"
#include "llvm/ADT/ArrayRef.h"
#include "llvm/ADT/DenseMap.h"
#include "llvm/ADT/DepthFirstIterator.h"
#include "llvm/ADT/SmallPtrSet.h"
#include "llvm/ADT/SmallVector.h"
#include "llvm/ADT/Statistic.h"
#include "llvm/ADT/StringExtras.h"
#include "llvm/ADT/StringRef.h"
#include "llvm/ADT/Twine.h"
#include "llvm/Analysis/GlobalsModRef.h"
#include "llvm/Analysis/MemoryBuiltins.h"
#include "llvm/Analysis/StackSafetyAnalysis.h"
#include "llvm/Analysis/TargetLibraryInfo.h"
#include "llvm/Analysis/ValueTracking.h"
#include "llvm/BinaryFormat/MachO.h"
#include "llvm/Demangle/Demangle.h"
#include "llvm/IR/Argument.h"
#include "llvm/IR/Attributes.h"
#include "llvm/IR/BasicBlock.h"
#include "llvm/IR/Comdat.h"
#include "llvm/IR/Constant.h"
#include "llvm/IR/Constants.h"
#include "llvm/IR/DIBuilder.h"
#include "llvm/IR/DataLayout.h"
#include "llvm/IR/DebugInfoMetadata.h"
#include "llvm/IR/DebugLoc.h"
#include "llvm/IR/DerivedTypes.h"
#include "llvm/IR/EHPersonalities.h"
#include "llvm/IR/Function.h"
#include "llvm/IR/GlobalAlias.h"
#include "llvm/IR/GlobalValue.h"
#include "llvm/IR/GlobalVariable.h"
#include "llvm/IR/IRBuilder.h"
#include "llvm/IR/InlineAsm.h"
#include "llvm/IR/InstVisitor.h"
#include "llvm/IR/InstrTypes.h"
#include "llvm/IR/Instruction.h"
#include "llvm/IR/Instructions.h"
#include "llvm/IR/IntrinsicInst.h"
#include "llvm/IR/Intrinsics.h"
#include "llvm/IR/LLVMContext.h"
#include "llvm/IR/MDBuilder.h"
#include "llvm/IR/Metadata.h"
#include "llvm/IR/Module.h"
#include "llvm/IR/Type.h"
#include "llvm/IR/Use.h"
#include "llvm/IR/Value.h"
#include "llvm/MC/MCSectionMachO.h"
#include "llvm/Support/Casting.h"
#include "llvm/Support/CommandLine.h"
#include "llvm/Support/Debug.h"
#include "llvm/Support/ErrorHandling.h"
#include "llvm/Support/MathExtras.h"
#include "llvm/Support/raw_ostream.h"
#include "llvm/TargetParser/Triple.h"
#include "llvm/Transforms/Instrumentation/AddressSanitizerCommon.h"
#include "llvm/Transforms/Instrumentation/AddressSanitizerOptions.h"
#include "llvm/Transforms/Utils/ASanStackFrameLayout.h"
#include "llvm/Transforms/Utils/BasicBlockUtils.h"
#include "llvm/Transforms/Utils/Instrumentation.h"
#include "llvm/Transforms/Utils/Local.h"
#include "llvm/Transforms/Utils/ModuleUtils.h"
#include "llvm/Transforms/Utils/PromoteMemToReg.h"
#include <algorithm>
#include <cassert>
#include <cstddef>
#include <cstdint>
#include <iomanip>
#include <limits>
#include <sstream>
#include <string>
#include <tuple>

using namespace llvm;

#define DEBUG_TYPE "asan"

static const uint64_t kDefaultShadowScale = 3;
static const uint64_t kDefaultShadowOffset32 = 1ULL << 29;
static const uint64_t kDefaultShadowOffset64 = 1ULL << 44;
static const uint64_t kDynamicShadowSentinel =
    std::numeric_limits<uint64_t>::max();
static const uint64_t kSmallX86_64ShadowOffsetBase = 0x7FFFFFFF;  // < 2G.
static const uint64_t kSmallX86_64ShadowOffsetAlignMask = ~0xFFFULL;
static const uint64_t kLinuxKasan_ShadowOffset64 = 0xdffffc0000000000;
static const uint64_t kPPC64_ShadowOffset64 = 1ULL << 44;
static const uint64_t kSystemZ_ShadowOffset64 = 1ULL << 52;
static const uint64_t kMIPS_ShadowOffsetN32 = 1ULL << 29;
static const uint64_t kMIPS32_ShadowOffset32 = 0x0aaa0000;
static const uint64_t kMIPS64_ShadowOffset64 = 1ULL << 37;
static const uint64_t kAArch64_ShadowOffset64 = 1ULL << 36;
static const uint64_t kLoongArch64_ShadowOffset64 = 1ULL << 46;
static const uint64_t kRISCV64_ShadowOffset64 = kDynamicShadowSentinel;
static const uint64_t kFreeBSD_ShadowOffset32 = 1ULL << 30;
static const uint64_t kFreeBSD_ShadowOffset64 = 1ULL << 46;
static const uint64_t kFreeBSDAArch64_ShadowOffset64 = 1ULL << 47;
static const uint64_t kFreeBSDKasan_ShadowOffset64 = 0xdffff7c000000000;
static const uint64_t kNetBSD_ShadowOffset32 = 1ULL << 30;
static const uint64_t kNetBSD_ShadowOffset64 = 1ULL << 46;
static const uint64_t kNetBSDKasan_ShadowOffset64 = 0xdfff900000000000;
static const uint64_t kPS_ShadowOffset64 = 1ULL << 40;
static const uint64_t kWindowsShadowOffset32 = 3ULL << 28;
<<<<<<< HEAD
static const uint64_t kEmscriptenShadowOffset = 0;
static const uint64_t kAIXShadowOffset32 = 0x40000000;
// 64-BIT AIX is not yet ready.
static const uint64_t kAIXShadowOffset64 = 0x0a01000000000000ULL;
=======
static const uint64_t kWebAssemblyShadowOffset = 0;
>>>>>>> 89fd7b3d

// The shadow memory space is dynamically allocated.
static const uint64_t kWindowsShadowOffset64 = kDynamicShadowSentinel;

static const size_t kMinStackMallocSize = 1 << 6;   // 64B
static const size_t kMaxStackMallocSize = 1 << 16;  // 64K
static const uintptr_t kCurrentStackFrameMagic = 0x41B58AB3;
static const uintptr_t kRetiredStackFrameMagic = 0x45E0360E;

static const uint32_t kAIXHighBits = 6;

const char kAsanModuleCtorName[] = "asan.module_ctor";
const char kAsanModuleDtorName[] = "asan.module_dtor";
static const uint64_t kAsanCtorAndDtorPriority = 1;
// On Emscripten, the system needs more than one priorities for constructors.
static const uint64_t kAsanEmscriptenCtorAndDtorPriority = 50;
const char kAsanReportErrorTemplate[] = "__asan_report_";
const char kAsanRegisterGlobalsName[] = "__asan_register_globals";
const char kAsanUnregisterGlobalsName[] = "__asan_unregister_globals";
const char kAsanRegisterImageGlobalsName[] = "__asan_register_image_globals";
const char kAsanUnregisterImageGlobalsName[] =
    "__asan_unregister_image_globals";
const char kAsanRegisterElfGlobalsName[] = "__asan_register_elf_globals";
const char kAsanUnregisterElfGlobalsName[] = "__asan_unregister_elf_globals";
const char kAsanPoisonGlobalsName[] = "__asan_before_dynamic_init";
const char kAsanUnpoisonGlobalsName[] = "__asan_after_dynamic_init";
const char kAsanInitName[] = "__asan_init";
const char kAsanVersionCheckNamePrefix[] = "__asan_version_mismatch_check_v";
const char kAsanPtrCmp[] = "__sanitizer_ptr_cmp";
const char kAsanPtrSub[] = "__sanitizer_ptr_sub";
const char kAsanHandleNoReturnName[] = "__asan_handle_no_return";
static const int kMaxAsanStackMallocSizeClass = 10;
const char kAsanStackMallocNameTemplate[] = "__asan_stack_malloc_";
const char kAsanStackMallocAlwaysNameTemplate[] =
    "__asan_stack_malloc_always_";
const char kAsanStackFreeNameTemplate[] = "__asan_stack_free_";
const char kAsanGenPrefix[] = "___asan_gen_";
const char kODRGenPrefix[] = "__odr_asan_gen_";
const char kSanCovGenPrefix[] = "__sancov_gen_";
const char kAsanSetShadowPrefix[] = "__asan_set_shadow_";
const char kAsanPoisonStackMemoryName[] = "__asan_poison_stack_memory";
const char kAsanUnpoisonStackMemoryName[] = "__asan_unpoison_stack_memory";

// ASan version script has __asan_* wildcard. Triple underscore prevents a
// linker (gold) warning about attempting to export a local symbol.
const char kAsanGlobalsRegisteredFlagName[] = "___asan_globals_registered";

const char kAsanOptionDetectUseAfterReturn[] =
    "__asan_option_detect_stack_use_after_return";

const char kAsanShadowMemoryDynamicAddress[] =
    "__asan_shadow_memory_dynamic_address";

const char kAsanAllocaPoison[] = "__asan_alloca_poison";
const char kAsanAllocasUnpoison[] = "__asan_allocas_unpoison";

const char kAMDGPUAddressSharedName[] = "llvm.amdgcn.is.shared";
const char kAMDGPUAddressPrivateName[] = "llvm.amdgcn.is.private";
const char kAMDGPUBallotName[] = "llvm.amdgcn.ballot.i64";
const char kAMDGPUUnreachableName[] = "llvm.amdgcn.unreachable";

// Accesses sizes are powers of two: 1, 2, 4, 8, 16.
static const size_t kNumberOfAccessSizes = 5;

static const uint64_t kAllocaRzSize = 32;

// ASanAccessInfo implementation constants.
constexpr size_t kCompileKernelShift = 0;
constexpr size_t kCompileKernelMask = 0x1;
constexpr size_t kAccessSizeIndexShift = 1;
constexpr size_t kAccessSizeIndexMask = 0xf;
constexpr size_t kIsWriteShift = 5;
constexpr size_t kIsWriteMask = 0x1;

// Command-line flags.

static cl::opt<bool> ClEnableKasan(
    "asan-kernel", cl::desc("Enable KernelAddressSanitizer instrumentation"),
    cl::Hidden, cl::init(false));

static cl::opt<bool> ClRecover(
    "asan-recover",
    cl::desc("Enable recovery mode (continue-after-error)."),
    cl::Hidden, cl::init(false));

static cl::opt<bool> ClInsertVersionCheck(
    "asan-guard-against-version-mismatch",
    cl::desc("Guard against compiler/runtime version mismatch."), cl::Hidden,
    cl::init(true));

// This flag may need to be replaced with -f[no-]asan-reads.
static cl::opt<bool> ClInstrumentReads("asan-instrument-reads",
                                       cl::desc("instrument read instructions"),
                                       cl::Hidden, cl::init(true));

static cl::opt<bool> ClInstrumentWrites(
    "asan-instrument-writes", cl::desc("instrument write instructions"),
    cl::Hidden, cl::init(true));

static cl::opt<bool>
    ClUseStackSafety("asan-use-stack-safety", cl::Hidden, cl::init(true),
                     cl::Hidden, cl::desc("Use Stack Safety analysis results"),
                     cl::Optional);

static cl::opt<bool> ClInstrumentAtomics(
    "asan-instrument-atomics",
    cl::desc("instrument atomic instructions (rmw, cmpxchg)"), cl::Hidden,
    cl::init(true));

static cl::opt<bool>
    ClInstrumentByval("asan-instrument-byval",
                      cl::desc("instrument byval call arguments"), cl::Hidden,
                      cl::init(true));

static cl::opt<bool> ClAlwaysSlowPath(
    "asan-always-slow-path",
    cl::desc("use instrumentation with slow path for all accesses"), cl::Hidden,
    cl::init(false));

static cl::opt<bool> ClForceDynamicShadow(
    "asan-force-dynamic-shadow",
    cl::desc("Load shadow address into a local variable for each function"),
    cl::Hidden, cl::init(false));

static cl::opt<bool>
    ClWithIfunc("asan-with-ifunc",
                cl::desc("Access dynamic shadow through an ifunc global on "
                         "platforms that support this"),
                cl::Hidden, cl::init(true));

static cl::opt<bool> ClWithIfuncSuppressRemat(
    "asan-with-ifunc-suppress-remat",
    cl::desc("Suppress rematerialization of dynamic shadow address by passing "
             "it through inline asm in prologue."),
    cl::Hidden, cl::init(true));

// This flag limits the number of instructions to be instrumented
// in any given BB. Normally, this should be set to unlimited (INT_MAX),
// but due to http://llvm.org/bugs/show_bug.cgi?id=12652 we temporary
// set it to 10000.
static cl::opt<int> ClMaxInsnsToInstrumentPerBB(
    "asan-max-ins-per-bb", cl::init(10000),
    cl::desc("maximal number of instructions to instrument in any given BB"),
    cl::Hidden);

// This flag may need to be replaced with -f[no]asan-stack.
static cl::opt<bool> ClStack("asan-stack", cl::desc("Handle stack memory"),
                             cl::Hidden, cl::init(true));
static cl::opt<uint32_t> ClMaxInlinePoisoningSize(
    "asan-max-inline-poisoning-size",
    cl::desc(
        "Inline shadow poisoning for blocks up to the given size in bytes."),
    cl::Hidden, cl::init(64));

static cl::opt<AsanDetectStackUseAfterReturnMode> ClUseAfterReturn(
    "asan-use-after-return",
    cl::desc("Sets the mode of detection for stack-use-after-return."),
    cl::values(
        clEnumValN(AsanDetectStackUseAfterReturnMode::Never, "never",
                   "Never detect stack use after return."),
        clEnumValN(
            AsanDetectStackUseAfterReturnMode::Runtime, "runtime",
            "Detect stack use after return if "
            "binary flag 'ASAN_OPTIONS=detect_stack_use_after_return' is set."),
        clEnumValN(AsanDetectStackUseAfterReturnMode::Always, "always",
                   "Always detect stack use after return.")),
    cl::Hidden, cl::init(AsanDetectStackUseAfterReturnMode::Runtime));

static cl::opt<bool> ClRedzoneByvalArgs("asan-redzone-byval-args",
                                        cl::desc("Create redzones for byval "
                                                 "arguments (extra copy "
                                                 "required)"), cl::Hidden,
                                        cl::init(true));

static cl::opt<bool> ClUseAfterScope("asan-use-after-scope",
                                     cl::desc("Check stack-use-after-scope"),
                                     cl::Hidden, cl::init(false));

// This flag may need to be replaced with -f[no]asan-globals.
static cl::opt<bool> ClGlobals("asan-globals",
                               cl::desc("Handle global objects"), cl::Hidden,
                               cl::init(true));

static cl::opt<bool> ClInitializers("asan-initialization-order",
                                    cl::desc("Handle C++ initializer order"),
                                    cl::Hidden, cl::init(true));

static cl::opt<bool> ClInvalidPointerPairs(
    "asan-detect-invalid-pointer-pair",
    cl::desc("Instrument <, <=, >, >=, - with pointer operands"), cl::Hidden,
    cl::init(false));

static cl::opt<bool> ClInvalidPointerCmp(
    "asan-detect-invalid-pointer-cmp",
    cl::desc("Instrument <, <=, >, >= with pointer operands"), cl::Hidden,
    cl::init(false));

static cl::opt<bool> ClInvalidPointerSub(
    "asan-detect-invalid-pointer-sub",
    cl::desc("Instrument - operations with pointer operands"), cl::Hidden,
    cl::init(false));

static cl::opt<unsigned> ClRealignStack(
    "asan-realign-stack",
    cl::desc("Realign stack to the value of this flag (power of two)"),
    cl::Hidden, cl::init(32));

static cl::opt<int> ClInstrumentationWithCallsThreshold(
    "asan-instrumentation-with-call-threshold",
    cl::desc("If the function being instrumented contains more than "
             "this number of memory accesses, use callbacks instead of "
             "inline checks (-1 means never use callbacks)."),
    cl::Hidden, cl::init(7000));

static cl::opt<std::string> ClMemoryAccessCallbackPrefix(
    "asan-memory-access-callback-prefix",
    cl::desc("Prefix for memory access callbacks"), cl::Hidden,
    cl::init("__asan_"));

static cl::opt<bool> ClKasanMemIntrinCallbackPrefix(
    "asan-kernel-mem-intrinsic-prefix",
    cl::desc("Use prefix for memory intrinsics in KASAN mode"), cl::Hidden,
    cl::init(false));

static cl::opt<bool>
    ClInstrumentDynamicAllocas("asan-instrument-dynamic-allocas",
                               cl::desc("instrument dynamic allocas"),
                               cl::Hidden, cl::init(true));

static cl::opt<bool> ClSkipPromotableAllocas(
    "asan-skip-promotable-allocas",
    cl::desc("Do not instrument promotable allocas"), cl::Hidden,
    cl::init(true));

static cl::opt<AsanCtorKind> ClConstructorKind(
    "asan-constructor-kind",
    cl::desc("Sets the ASan constructor kind"),
    cl::values(clEnumValN(AsanCtorKind::None, "none", "No constructors"),
               clEnumValN(AsanCtorKind::Global, "global",
                          "Use global constructors")),
    cl::init(AsanCtorKind::Global), cl::Hidden);
// These flags allow to change the shadow mapping.
// The shadow mapping looks like
//    Shadow = (Mem >> scale) + offset

static cl::opt<int> ClMappingScale("asan-mapping-scale",
                                   cl::desc("scale of asan shadow mapping"),
                                   cl::Hidden, cl::init(0));

static cl::opt<uint64_t>
    ClMappingOffset("asan-mapping-offset",
                    cl::desc("offset of asan shadow mapping [EXPERIMENTAL]"),
                    cl::Hidden, cl::init(0));

// Optimization flags. Not user visible, used mostly for testing
// and benchmarking the tool.

static cl::opt<bool> ClOpt("asan-opt", cl::desc("Optimize instrumentation"),
                           cl::Hidden, cl::init(true));

static cl::opt<bool> ClOptimizeCallbacks("asan-optimize-callbacks",
                                         cl::desc("Optimize callbacks"),
                                         cl::Hidden, cl::init(false));

static cl::opt<bool> ClOptSameTemp(
    "asan-opt-same-temp", cl::desc("Instrument the same temp just once"),
    cl::Hidden, cl::init(true));

static cl::opt<bool> ClOptGlobals("asan-opt-globals",
                                  cl::desc("Don't instrument scalar globals"),
                                  cl::Hidden, cl::init(true));

static cl::opt<bool> ClOptStack(
    "asan-opt-stack", cl::desc("Don't instrument scalar stack variables"),
    cl::Hidden, cl::init(false));

static cl::opt<bool> ClDynamicAllocaStack(
    "asan-stack-dynamic-alloca",
    cl::desc("Use dynamic alloca to represent stack variables"), cl::Hidden,
    cl::init(true));

static cl::opt<uint32_t> ClForceExperiment(
    "asan-force-experiment",
    cl::desc("Force optimization experiment (for testing)"), cl::Hidden,
    cl::init(0));

static cl::opt<bool>
    ClUsePrivateAlias("asan-use-private-alias",
                      cl::desc("Use private aliases for global variables"),
                      cl::Hidden, cl::init(true));

static cl::opt<bool>
    ClUseOdrIndicator("asan-use-odr-indicator",
                      cl::desc("Use odr indicators to improve ODR reporting"),
                      cl::Hidden, cl::init(true));

static cl::opt<bool>
    ClUseGlobalsGC("asan-globals-live-support",
                   cl::desc("Use linker features to support dead "
                            "code stripping of globals"),
                   cl::Hidden, cl::init(true));

// This is on by default even though there is a bug in gold:
// https://sourceware.org/bugzilla/show_bug.cgi?id=19002
static cl::opt<bool>
    ClWithComdat("asan-with-comdat",
                 cl::desc("Place ASan constructors in comdat sections"),
                 cl::Hidden, cl::init(true));

static cl::opt<AsanDtorKind> ClOverrideDestructorKind(
    "asan-destructor-kind",
    cl::desc("Sets the ASan destructor kind. The default is to use the value "
             "provided to the pass constructor"),
    cl::values(clEnumValN(AsanDtorKind::None, "none", "No destructors"),
               clEnumValN(AsanDtorKind::Global, "global",
                          "Use global destructors")),
    cl::init(AsanDtorKind::Invalid), cl::Hidden);

// Debug flags.

static cl::opt<int> ClDebug("asan-debug", cl::desc("debug"), cl::Hidden,
                            cl::init(0));

static cl::opt<int> ClDebugStack("asan-debug-stack", cl::desc("debug stack"),
                                 cl::Hidden, cl::init(0));

static cl::opt<std::string> ClDebugFunc("asan-debug-func", cl::Hidden,
                                        cl::desc("Debug func"));

static cl::opt<int> ClDebugMin("asan-debug-min", cl::desc("Debug min inst"),
                               cl::Hidden, cl::init(-1));

static cl::opt<int> ClDebugMax("asan-debug-max", cl::desc("Debug max inst"),
                               cl::Hidden, cl::init(-1));

STATISTIC(NumInstrumentedReads, "Number of instrumented reads");
STATISTIC(NumInstrumentedWrites, "Number of instrumented writes");
STATISTIC(NumOptimizedAccessesToGlobalVar,
          "Number of optimized accesses to global vars");
STATISTIC(NumOptimizedAccessesToStackVar,
          "Number of optimized accesses to stack vars");

namespace {

/// This struct defines the shadow mapping using the rule:
///   shadow = (mem >> Scale) ADD-or-OR Offset.
/// However, on 64-bit AIX, we use HighBits to reduce the mapped address space:
///   shadow = ((mem << HighBits) >> (HighBits + Scale)) + Offset
/// If InGlobal is true, then
///   extern char __asan_shadow[];
///   shadow = (mem >> Scale) + &__asan_shadow
struct ShadowMapping {
  int Scale;
  int HighBits;
  uint64_t Offset;
  bool OrShadowOffset;
  bool InGlobal;
};

} // end anonymous namespace

static ShadowMapping getShadowMapping(const Triple &TargetTriple, int LongSize,
                                      bool IsKasan) {
  bool IsAndroid = TargetTriple.isAndroid();
  bool IsIOS = TargetTriple.isiOS() || TargetTriple.isWatchOS() ||
               TargetTriple.isDriverKit();
  bool IsMacOS = TargetTriple.isMacOSX();
  bool IsFreeBSD = TargetTriple.isOSFreeBSD();
  bool IsNetBSD = TargetTriple.isOSNetBSD();
  bool IsPS = TargetTriple.isPS();
  bool IsLinux = TargetTriple.isOSLinux();
  bool IsPPC64 = TargetTriple.getArch() == Triple::ppc64 ||
                 TargetTriple.getArch() == Triple::ppc64le;
  bool IsAIX = TargetTriple.isOSAIX();
  bool IsSystemZ = TargetTriple.getArch() == Triple::systemz;
  bool IsX86_64 = TargetTriple.getArch() == Triple::x86_64;
  bool IsMIPSN32ABI = TargetTriple.isABIN32();
  bool IsMIPS32 = TargetTriple.isMIPS32();
  bool IsMIPS64 = TargetTriple.isMIPS64();
  bool IsArmOrThumb = TargetTriple.isARM() || TargetTriple.isThumb();
  bool IsAArch64 = TargetTriple.getArch() == Triple::aarch64 ||
                   TargetTriple.getArch() == Triple::aarch64_be;
  bool IsLoongArch64 = TargetTriple.isLoongArch64();
  bool IsRISCV64 = TargetTriple.getArch() == Triple::riscv64;
  bool IsWindows = TargetTriple.isOSWindows();
  bool IsFuchsia = TargetTriple.isOSFuchsia();
  bool IsAMDGPU = TargetTriple.isAMDGPU();
  bool IsHaiku = TargetTriple.isOSHaiku();
  bool IsWasm = TargetTriple.isWasm();

  ShadowMapping Mapping;

  Mapping.Scale = kDefaultShadowScale;
  if (ClMappingScale.getNumOccurrences() > 0) {
    Mapping.Scale = ClMappingScale;
  }

  if (LongSize == 32) {
    if (IsAndroid)
      Mapping.Offset = kDynamicShadowSentinel;
    else if (IsMIPSN32ABI)
      Mapping.Offset = kMIPS_ShadowOffsetN32;
    else if (IsMIPS32)
      Mapping.Offset = kMIPS32_ShadowOffset32;
    else if (IsFreeBSD)
      Mapping.Offset = kFreeBSD_ShadowOffset32;
    else if (IsNetBSD)
      Mapping.Offset = kNetBSD_ShadowOffset32;
    else if (IsIOS)
      Mapping.Offset = kDynamicShadowSentinel;
    else if (IsWindows)
      Mapping.Offset = kWindowsShadowOffset32;
<<<<<<< HEAD
    else if (IsEmscripten)
      Mapping.Offset = kEmscriptenShadowOffset;
    else if (IsAIX)
      Mapping.Offset = kAIXShadowOffset32;
=======
    else if (IsWasm)
      Mapping.Offset = kWebAssemblyShadowOffset;
>>>>>>> 89fd7b3d
    else
      Mapping.Offset = kDefaultShadowOffset32;
  } else {  // LongSize == 64
    // Fuchsia is always PIE, which means that the beginning of the address
    // space is always available.
    if (IsFuchsia)
      Mapping.Offset = 0;
    else if (IsAIX)
      Mapping.Offset = kAIXShadowOffset64;
    else if (IsPPC64 && !IsAIX)
      Mapping.Offset = kPPC64_ShadowOffset64;
    else if (IsSystemZ)
      Mapping.Offset = kSystemZ_ShadowOffset64;
    else if (IsFreeBSD && IsAArch64)
        Mapping.Offset = kFreeBSDAArch64_ShadowOffset64;
    else if (IsFreeBSD && !IsMIPS64) {
      if (IsKasan)
        Mapping.Offset = kFreeBSDKasan_ShadowOffset64;
      else
        Mapping.Offset = kFreeBSD_ShadowOffset64;
    } else if (IsNetBSD) {
      if (IsKasan)
        Mapping.Offset = kNetBSDKasan_ShadowOffset64;
      else
        Mapping.Offset = kNetBSD_ShadowOffset64;
    } else if (IsPS)
      Mapping.Offset = kPS_ShadowOffset64;
    else if (IsLinux && IsX86_64) {
      if (IsKasan)
        Mapping.Offset = kLinuxKasan_ShadowOffset64;
      else
        Mapping.Offset = (kSmallX86_64ShadowOffsetBase &
                          (kSmallX86_64ShadowOffsetAlignMask << Mapping.Scale));
    } else if (IsWindows && IsX86_64) {
      Mapping.Offset = kWindowsShadowOffset64;
    } else if (IsMIPS64)
      Mapping.Offset = kMIPS64_ShadowOffset64;
    else if (IsIOS)
      Mapping.Offset = kDynamicShadowSentinel;
    else if (IsMacOS && IsAArch64)
      Mapping.Offset = kDynamicShadowSentinel;
    else if (IsAArch64)
      Mapping.Offset = kAArch64_ShadowOffset64;
    else if (IsLoongArch64)
      Mapping.Offset = kLoongArch64_ShadowOffset64;
    else if (IsRISCV64)
      Mapping.Offset = kRISCV64_ShadowOffset64;
    else if (IsAMDGPU)
      Mapping.Offset = (kSmallX86_64ShadowOffsetBase &
                        (kSmallX86_64ShadowOffsetAlignMask << Mapping.Scale));
    else if (IsHaiku && IsX86_64)
      Mapping.Offset = (kSmallX86_64ShadowOffsetBase &
                        (kSmallX86_64ShadowOffsetAlignMask << Mapping.Scale));
    else
      Mapping.Offset = kDefaultShadowOffset64;
  }

  if (ClForceDynamicShadow) {
    Mapping.Offset = kDynamicShadowSentinel;
  }

  if (ClMappingOffset.getNumOccurrences() > 0) {
    Mapping.Offset = ClMappingOffset;
  }

  // OR-ing shadow offset if more efficient (at least on x86) if the offset
  // is a power of two, but on ppc64 and loongarch64 we have to use add since
  // the shadow offset is not necessarily 1/8-th of the address space.  On
  // SystemZ, we could OR the constant in a single instruction, but it's more
  // efficient to load it once and use indexed addressing.
  Mapping.OrShadowOffset = !IsAArch64 && !IsPPC64 && !IsSystemZ && !IsPS &&
                           !IsRISCV64 && !IsLoongArch64 && !IsAIX &&
                           !(Mapping.Offset & (Mapping.Offset - 1)) &&
                           Mapping.Offset != kDynamicShadowSentinel;
  bool IsAndroidWithIfuncSupport =
      IsAndroid && !TargetTriple.isAndroidVersionLT(21);
  Mapping.InGlobal = ClWithIfunc && IsAndroidWithIfuncSupport && IsArmOrThumb;

  if (IsAIX && LongSize == 64)
    Mapping.HighBits = kAIXHighBits;

  return Mapping;
}

namespace llvm {
void getAddressSanitizerParams(const Triple &TargetTriple, int LongSize,
                               bool IsKasan, uint64_t *ShadowBase,
                               int *MappingScale, bool *OrShadowOffset) {
  auto Mapping = getShadowMapping(TargetTriple, LongSize, IsKasan);
  *ShadowBase = Mapping.Offset;
  *MappingScale = Mapping.Scale;
  *OrShadowOffset = Mapping.OrShadowOffset;
}

void removeASanIncompatibleFnAttributes(Function &F, bool ReadsArgMem) {
  // Sanitizer checks read from shadow, which invalidates memory(argmem: *).
  //
  // This is not only true for sanitized functions, because AttrInfer can
  // infer those attributes on libc functions, which is not true if those
  // are instrumented (Android) or intercepted.
  //
  // We might want to model ASan shadow memory more opaquely to get rid of
  // this problem altogether, by hiding the shadow memory write in an
  // intrinsic, essentially like in the AArch64StackTagging pass. But that's
  // for another day.

  // The API is weird. `onlyReadsMemory` actually means "does not write", and
  // `onlyWritesMemory` actually means "does not read". So we reconstruct
  // "accesses memory" && "does not read" <=> "writes".
  bool Changed = false;
  if (!F.doesNotAccessMemory()) {
    bool WritesMemory = !F.onlyReadsMemory();
    bool ReadsMemory = !F.onlyWritesMemory();
    if ((WritesMemory && !ReadsMemory) || F.onlyAccessesArgMemory()) {
      F.removeFnAttr(Attribute::Memory);
      Changed = true;
    }
  }
  if (ReadsArgMem) {
    for (Argument &A : F.args()) {
      if (A.hasAttribute(Attribute::WriteOnly)) {
        A.removeAttr(Attribute::WriteOnly);
        Changed = true;
      }
    }
  }
  if (Changed) {
    // nobuiltin makes sure later passes don't restore assumptions about
    // the function.
    F.addFnAttr(Attribute::NoBuiltin);
  }
}

ASanAccessInfo::ASanAccessInfo(int32_t Packed)
    : Packed(Packed),
      AccessSizeIndex((Packed >> kAccessSizeIndexShift) & kAccessSizeIndexMask),
      IsWrite((Packed >> kIsWriteShift) & kIsWriteMask),
      CompileKernel((Packed >> kCompileKernelShift) & kCompileKernelMask) {}

ASanAccessInfo::ASanAccessInfo(bool IsWrite, bool CompileKernel,
                               uint8_t AccessSizeIndex)
    : Packed((IsWrite << kIsWriteShift) +
             (CompileKernel << kCompileKernelShift) +
             (AccessSizeIndex << kAccessSizeIndexShift)),
      AccessSizeIndex(AccessSizeIndex), IsWrite(IsWrite),
      CompileKernel(CompileKernel) {}

} // namespace llvm

static uint64_t getRedzoneSizeForScale(int MappingScale) {
  // Redzone used for stack and globals is at least 32 bytes.
  // For scales 6 and 7, the redzone has to be 64 and 128 bytes respectively.
  return std::max(32U, 1U << MappingScale);
}

static uint64_t GetCtorAndDtorPriority(Triple &TargetTriple) {
  if (TargetTriple.isOSEmscripten()) {
    return kAsanEmscriptenCtorAndDtorPriority;
  } else {
    return kAsanCtorAndDtorPriority;
  }
}

static Twine genName(StringRef suffix) {
  return Twine(kAsanGenPrefix) + suffix;
}

namespace {
/// Helper RAII class to post-process inserted asan runtime calls during a
/// pass on a single Function. Upon end of scope, detects and applies the
/// required funclet OpBundle.
class RuntimeCallInserter {
  Function *OwnerFn = nullptr;
  bool TrackInsertedCalls = false;
  SmallVector<CallInst *> InsertedCalls;

public:
  RuntimeCallInserter(Function &Fn) : OwnerFn(&Fn) {
    if (Fn.hasPersonalityFn()) {
      auto Personality = classifyEHPersonality(Fn.getPersonalityFn());
      if (isScopedEHPersonality(Personality))
        TrackInsertedCalls = true;
    }
  }

  ~RuntimeCallInserter() {
    if (InsertedCalls.empty())
      return;
    assert(TrackInsertedCalls && "Calls were wrongly tracked");

    DenseMap<BasicBlock *, ColorVector> BlockColors = colorEHFunclets(*OwnerFn);
    for (CallInst *CI : InsertedCalls) {
      BasicBlock *BB = CI->getParent();
      assert(BB && "Instruction doesn't belong to a BasicBlock");
      assert(BB->getParent() == OwnerFn &&
             "Instruction doesn't belong to the expected Function!");

      ColorVector &Colors = BlockColors[BB];
      // funclet opbundles are only valid in monochromatic BBs.
      // Note that unreachable BBs are seen as colorless by colorEHFunclets()
      // and will be DCE'ed later.
      if (Colors.empty())
        continue;
      if (Colors.size() != 1) {
        OwnerFn->getContext().emitError(
            "Instruction's BasicBlock is not monochromatic");
        continue;
      }

      BasicBlock *Color = Colors.front();
      BasicBlock::iterator EHPadIt = Color->getFirstNonPHIIt();

      if (EHPadIt != Color->end() && EHPadIt->isEHPad()) {
        // Replace CI with a clone with an added funclet OperandBundle
        OperandBundleDef OB("funclet", &*EHPadIt);
        auto *NewCall = CallBase::addOperandBundle(CI, LLVMContext::OB_funclet,
                                                   OB, CI->getIterator());
        NewCall->copyMetadata(*CI);
        CI->replaceAllUsesWith(NewCall);
        CI->eraseFromParent();
      }
    }
  }

  CallInst *createRuntimeCall(IRBuilder<> &IRB, FunctionCallee Callee,
                              ArrayRef<Value *> Args = {},
                              const Twine &Name = "") {
    assert(IRB.GetInsertBlock()->getParent() == OwnerFn);

    CallInst *Inst = IRB.CreateCall(Callee, Args, Name, nullptr);
    if (TrackInsertedCalls)
      InsertedCalls.push_back(Inst);
    return Inst;
  }
};

/// AddressSanitizer: instrument the code in module to find memory bugs.
struct AddressSanitizer {
  AddressSanitizer(Module &M, const StackSafetyGlobalInfo *SSGI,
                   int InstrumentationWithCallsThreshold,
                   uint32_t MaxInlinePoisoningSize, bool CompileKernel = false,
                   bool Recover = false, bool UseAfterScope = false,
                   AsanDetectStackUseAfterReturnMode UseAfterReturn =
                       AsanDetectStackUseAfterReturnMode::Runtime)
      : M(M),
        CompileKernel(ClEnableKasan.getNumOccurrences() > 0 ? ClEnableKasan
                                                            : CompileKernel),
        Recover(ClRecover.getNumOccurrences() > 0 ? ClRecover : Recover),
        UseAfterScope(UseAfterScope || ClUseAfterScope),
        UseAfterReturn(ClUseAfterReturn.getNumOccurrences() ? ClUseAfterReturn
                                                            : UseAfterReturn),
        SSGI(SSGI),
        InstrumentationWithCallsThreshold(
            ClInstrumentationWithCallsThreshold.getNumOccurrences() > 0
                ? ClInstrumentationWithCallsThreshold
                : InstrumentationWithCallsThreshold),
        MaxInlinePoisoningSize(ClMaxInlinePoisoningSize.getNumOccurrences() > 0
                                   ? ClMaxInlinePoisoningSize
                                   : MaxInlinePoisoningSize) {
    C = &(M.getContext());
    DL = &M.getDataLayout();
    LongSize = M.getDataLayout().getPointerSizeInBits();
    IntptrTy = Type::getIntNTy(*C, LongSize);
    PtrTy = PointerType::getUnqual(*C);
    Int32Ty = Type::getInt32Ty(*C);
    TargetTriple = M.getTargetTriple();

    Mapping = getShadowMapping(TargetTriple, LongSize, this->CompileKernel);

    assert(this->UseAfterReturn != AsanDetectStackUseAfterReturnMode::Invalid);
  }

  TypeSize getAllocaSizeInBytes(const AllocaInst &AI) const {
    return *AI.getAllocationSize(AI.getDataLayout());
  }

  /// Check if we want (and can) handle this alloca.
  bool isInterestingAlloca(const AllocaInst &AI);

  bool ignoreAccess(Instruction *Inst, Value *Ptr);
  void getInterestingMemoryOperands(
      Instruction *I, SmallVectorImpl<InterestingMemoryOperand> &Interesting);

  void instrumentMop(ObjectSizeOffsetVisitor &ObjSizeVis,
                     InterestingMemoryOperand &O, bool UseCalls,
                     const DataLayout &DL, RuntimeCallInserter &RTCI);
  void instrumentPointerComparisonOrSubtraction(Instruction *I,
                                                RuntimeCallInserter &RTCI);
  void instrumentAddress(Instruction *OrigIns, Instruction *InsertBefore,
                         Value *Addr, MaybeAlign Alignment,
                         uint32_t TypeStoreSize, bool IsWrite,
                         Value *SizeArgument, bool UseCalls, uint32_t Exp,
                         RuntimeCallInserter &RTCI);
  Instruction *instrumentAMDGPUAddress(Instruction *OrigIns,
                                       Instruction *InsertBefore, Value *Addr,
                                       uint32_t TypeStoreSize, bool IsWrite,
                                       Value *SizeArgument);
  Instruction *genAMDGPUReportBlock(IRBuilder<> &IRB, Value *Cond,
                                    bool Recover);
  void instrumentUnusualSizeOrAlignment(Instruction *I,
                                        Instruction *InsertBefore, Value *Addr,
                                        TypeSize TypeStoreSize, bool IsWrite,
                                        Value *SizeArgument, bool UseCalls,
                                        uint32_t Exp,
                                        RuntimeCallInserter &RTCI);
  void instrumentMaskedLoadOrStore(AddressSanitizer *Pass, const DataLayout &DL,
                                   Type *IntptrTy, Value *Mask, Value *EVL,
                                   Value *Stride, Instruction *I, Value *Addr,
                                   MaybeAlign Alignment, unsigned Granularity,
                                   Type *OpType, bool IsWrite,
                                   Value *SizeArgument, bool UseCalls,
                                   uint32_t Exp, RuntimeCallInserter &RTCI);
  Value *createSlowPathCmp(IRBuilder<> &IRB, Value *AddrLong,
                           Value *ShadowValue, uint32_t TypeStoreSize);
  Instruction *generateCrashCode(Instruction *InsertBefore, Value *Addr,
                                 bool IsWrite, size_t AccessSizeIndex,
                                 Value *SizeArgument, uint32_t Exp,
                                 RuntimeCallInserter &RTCI);
  void instrumentMemIntrinsic(MemIntrinsic *MI, RuntimeCallInserter &RTCI);
  Value *memToShadow(Value *Shadow, IRBuilder<> &IRB);
  bool suppressInstrumentationSiteForDebug(int &Instrumented);
  bool instrumentFunction(Function &F, const TargetLibraryInfo *TLI);
  bool maybeInsertAsanInitAtFunctionEntry(Function &F);
  bool maybeInsertDynamicShadowAtFunctionEntry(Function &F);
  void markEscapedLocalAllocas(Function &F);

private:
  friend struct FunctionStackPoisoner;

  void initializeCallbacks(const TargetLibraryInfo *TLI);

  bool LooksLikeCodeInBug11395(Instruction *I);
  bool GlobalIsLinkerInitialized(GlobalVariable *G);
  bool isSafeAccess(ObjectSizeOffsetVisitor &ObjSizeVis, Value *Addr,
                    TypeSize TypeStoreSize) const;

  /// Helper to cleanup per-function state.
  struct FunctionStateRAII {
    AddressSanitizer *Pass;

    FunctionStateRAII(AddressSanitizer *Pass) : Pass(Pass) {
      assert(Pass->ProcessedAllocas.empty() &&
             "last pass forgot to clear cache");
      assert(!Pass->LocalDynamicShadow);
    }

    ~FunctionStateRAII() {
      Pass->LocalDynamicShadow = nullptr;
      Pass->ProcessedAllocas.clear();
    }
  };

  Module &M;
  LLVMContext *C;
  const DataLayout *DL;
  Triple TargetTriple;
  int LongSize;
  bool CompileKernel;
  bool Recover;
  bool UseAfterScope;
  AsanDetectStackUseAfterReturnMode UseAfterReturn;
  Type *IntptrTy;
  Type *Int32Ty;
  PointerType *PtrTy;
  ShadowMapping Mapping;
  FunctionCallee AsanHandleNoReturnFunc;
  FunctionCallee AsanPtrCmpFunction, AsanPtrSubFunction;
  Constant *AsanShadowGlobal;

  // These arrays is indexed by AccessIsWrite, Experiment and log2(AccessSize).
  FunctionCallee AsanErrorCallback[2][2][kNumberOfAccessSizes];
  FunctionCallee AsanMemoryAccessCallback[2][2][kNumberOfAccessSizes];

  // These arrays is indexed by AccessIsWrite and Experiment.
  FunctionCallee AsanErrorCallbackSized[2][2];
  FunctionCallee AsanMemoryAccessCallbackSized[2][2];

  FunctionCallee AsanMemmove, AsanMemcpy, AsanMemset;
  Value *LocalDynamicShadow = nullptr;
  const StackSafetyGlobalInfo *SSGI;
  DenseMap<const AllocaInst *, bool> ProcessedAllocas;

  FunctionCallee AMDGPUAddressShared;
  FunctionCallee AMDGPUAddressPrivate;
  int InstrumentationWithCallsThreshold;
  uint32_t MaxInlinePoisoningSize;
};

class ModuleAddressSanitizer {
public:
  ModuleAddressSanitizer(Module &M, bool InsertVersionCheck,
                         bool CompileKernel = false, bool Recover = false,
                         bool UseGlobalsGC = true, bool UseOdrIndicator = true,
                         AsanDtorKind DestructorKind = AsanDtorKind::Global,
                         AsanCtorKind ConstructorKind = AsanCtorKind::Global)
      : M(M),
        CompileKernel(ClEnableKasan.getNumOccurrences() > 0 ? ClEnableKasan
                                                            : CompileKernel),
        InsertVersionCheck(ClInsertVersionCheck.getNumOccurrences() > 0
                               ? ClInsertVersionCheck
                               : InsertVersionCheck),
        Recover(ClRecover.getNumOccurrences() > 0 ? ClRecover : Recover),
        UseGlobalsGC(UseGlobalsGC && ClUseGlobalsGC && !this->CompileKernel),
        // Enable aliases as they should have no downside with ODR indicators.
        UsePrivateAlias(ClUsePrivateAlias.getNumOccurrences() > 0
                            ? ClUsePrivateAlias
                            : UseOdrIndicator),
        UseOdrIndicator(ClUseOdrIndicator.getNumOccurrences() > 0
                            ? ClUseOdrIndicator
                            : UseOdrIndicator),
        // Not a typo: ClWithComdat is almost completely pointless without
        // ClUseGlobalsGC (because then it only works on modules without
        // globals, which are rare); it is a prerequisite for ClUseGlobalsGC;
        // and both suffer from gold PR19002 for which UseGlobalsGC constructor
        // argument is designed as workaround. Therefore, disable both
        // ClWithComdat and ClUseGlobalsGC unless the frontend says it's ok to
        // do globals-gc.
        UseCtorComdat(UseGlobalsGC && ClWithComdat && !this->CompileKernel),
        DestructorKind(DestructorKind),
        ConstructorKind(ClConstructorKind.getNumOccurrences() > 0
                            ? ClConstructorKind
                            : ConstructorKind) {
    C = &(M.getContext());
    int LongSize = M.getDataLayout().getPointerSizeInBits();
    IntptrTy = Type::getIntNTy(*C, LongSize);
    PtrTy = PointerType::getUnqual(*C);
    TargetTriple = M.getTargetTriple();
    Mapping = getShadowMapping(TargetTriple, LongSize, this->CompileKernel);

    if (ClOverrideDestructorKind != AsanDtorKind::Invalid)
      this->DestructorKind = ClOverrideDestructorKind;
    assert(this->DestructorKind != AsanDtorKind::Invalid);
  }

  bool instrumentModule();

private:
  void initializeCallbacks();

  void instrumentGlobals(IRBuilder<> &IRB, bool *CtorComdat);
  void InstrumentGlobalsCOFF(IRBuilder<> &IRB,
                             ArrayRef<GlobalVariable *> ExtendedGlobals,
                             ArrayRef<Constant *> MetadataInitializers);
  void instrumentGlobalsELF(IRBuilder<> &IRB,
                            ArrayRef<GlobalVariable *> ExtendedGlobals,
                            ArrayRef<Constant *> MetadataInitializers,
                            const std::string &UniqueModuleId);
  void InstrumentGlobalsMachO(IRBuilder<> &IRB,
                              ArrayRef<GlobalVariable *> ExtendedGlobals,
                              ArrayRef<Constant *> MetadataInitializers);
  void
  InstrumentGlobalsWithMetadataArray(IRBuilder<> &IRB,
                                     ArrayRef<GlobalVariable *> ExtendedGlobals,
                                     ArrayRef<Constant *> MetadataInitializers);

  GlobalVariable *CreateMetadataGlobal(Constant *Initializer,
                                       StringRef OriginalName);
  void SetComdatForGlobalMetadata(GlobalVariable *G, GlobalVariable *Metadata,
                                  StringRef InternalSuffix);
  Instruction *CreateAsanModuleDtor();

  const GlobalVariable *getExcludedAliasedGlobal(const GlobalAlias &GA) const;
  bool shouldInstrumentGlobal(GlobalVariable *G) const;
  bool ShouldUseMachOGlobalsSection() const;
  StringRef getGlobalMetadataSection() const;
  void poisonOneInitializer(Function &GlobalInit);
  void createInitializerPoisonCalls();
  uint64_t getMinRedzoneSizeForGlobal() const {
    return getRedzoneSizeForScale(Mapping.Scale);
  }
  uint64_t getRedzoneSizeForGlobal(uint64_t SizeInBytes) const;
  int GetAsanVersion() const;
  GlobalVariable *getOrCreateModuleName();

  Module &M;
  bool CompileKernel;
  bool InsertVersionCheck;
  bool Recover;
  bool UseGlobalsGC;
  bool UsePrivateAlias;
  bool UseOdrIndicator;
  bool UseCtorComdat;
  AsanDtorKind DestructorKind;
  AsanCtorKind ConstructorKind;
  Type *IntptrTy;
  PointerType *PtrTy;
  LLVMContext *C;
  Triple TargetTriple;
  ShadowMapping Mapping;
  FunctionCallee AsanPoisonGlobals;
  FunctionCallee AsanUnpoisonGlobals;
  FunctionCallee AsanRegisterGlobals;
  FunctionCallee AsanUnregisterGlobals;
  FunctionCallee AsanRegisterImageGlobals;
  FunctionCallee AsanUnregisterImageGlobals;
  FunctionCallee AsanRegisterElfGlobals;
  FunctionCallee AsanUnregisterElfGlobals;

  Function *AsanCtorFunction = nullptr;
  Function *AsanDtorFunction = nullptr;
  GlobalVariable *ModuleName = nullptr;
};

// Stack poisoning does not play well with exception handling.
// When an exception is thrown, we essentially bypass the code
// that unpoisones the stack. This is why the run-time library has
// to intercept __cxa_throw (as well as longjmp, etc) and unpoison the entire
// stack in the interceptor. This however does not work inside the
// actual function which catches the exception. Most likely because the
// compiler hoists the load of the shadow value somewhere too high.
// This causes asan to report a non-existing bug on 453.povray.
// It sounds like an LLVM bug.
struct FunctionStackPoisoner : public InstVisitor<FunctionStackPoisoner> {
  Function &F;
  AddressSanitizer &ASan;
  RuntimeCallInserter &RTCI;
  DIBuilder DIB;
  LLVMContext *C;
  Type *IntptrTy;
  Type *IntptrPtrTy;
  ShadowMapping Mapping;

  SmallVector<AllocaInst *, 16> AllocaVec;
  SmallVector<AllocaInst *, 16> StaticAllocasToMoveUp;
  SmallVector<Instruction *, 8> RetVec;

  FunctionCallee AsanStackMallocFunc[kMaxAsanStackMallocSizeClass + 1],
      AsanStackFreeFunc[kMaxAsanStackMallocSizeClass + 1];
  FunctionCallee AsanSetShadowFunc[0x100] = {};
  FunctionCallee AsanPoisonStackMemoryFunc, AsanUnpoisonStackMemoryFunc;
  FunctionCallee AsanAllocaPoisonFunc, AsanAllocasUnpoisonFunc;

  // Stores a place and arguments of poisoning/unpoisoning call for alloca.
  struct AllocaPoisonCall {
    IntrinsicInst *InsBefore;
    AllocaInst *AI;
    uint64_t Size;
    bool DoPoison;
  };
  SmallVector<AllocaPoisonCall, 8> DynamicAllocaPoisonCallVec;
  SmallVector<AllocaPoisonCall, 8> StaticAllocaPoisonCallVec;
  bool HasUntracedLifetimeIntrinsic = false;

  SmallVector<AllocaInst *, 1> DynamicAllocaVec;
  SmallVector<IntrinsicInst *, 1> StackRestoreVec;
  AllocaInst *DynamicAllocaLayout = nullptr;
  IntrinsicInst *LocalEscapeCall = nullptr;

  bool HasInlineAsm = false;
  bool HasReturnsTwiceCall = false;
  bool PoisonStack;

  FunctionStackPoisoner(Function &F, AddressSanitizer &ASan,
                        RuntimeCallInserter &RTCI)
      : F(F), ASan(ASan), RTCI(RTCI),
        DIB(*F.getParent(), /*AllowUnresolved*/ false), C(ASan.C),
        IntptrTy(ASan.IntptrTy),
        IntptrPtrTy(PointerType::get(IntptrTy->getContext(), 0)),
        Mapping(ASan.Mapping),
        PoisonStack(ClStack && !F.getParent()->getTargetTriple().isAMDGPU()) {}

  bool runOnFunction() {
    if (!PoisonStack)
      return false;

    if (ClRedzoneByvalArgs)
      copyArgsPassedByValToAllocas();

    // Collect alloca, ret, lifetime instructions etc.
    for (BasicBlock *BB : depth_first(&F.getEntryBlock())) visit(*BB);

    if (AllocaVec.empty() && DynamicAllocaVec.empty()) return false;

    initializeCallbacks(*F.getParent());

    if (HasUntracedLifetimeIntrinsic) {
      // If there are lifetime intrinsics which couldn't be traced back to an
      // alloca, we may not know exactly when a variable enters scope, and
      // therefore should "fail safe" by not poisoning them.
      StaticAllocaPoisonCallVec.clear();
      DynamicAllocaPoisonCallVec.clear();
    }

    processDynamicAllocas();
    processStaticAllocas();

    if (ClDebugStack) {
      LLVM_DEBUG(dbgs() << F);
    }
    return true;
  }

  // Arguments marked with the "byval" attribute are implicitly copied without
  // using an alloca instruction.  To produce redzones for those arguments, we
  // copy them a second time into memory allocated with an alloca instruction.
  void copyArgsPassedByValToAllocas();

  // Finds all Alloca instructions and puts
  // poisoned red zones around all of them.
  // Then unpoison everything back before the function returns.
  void processStaticAllocas();
  void processDynamicAllocas();

  void createDynamicAllocasInitStorage();

  // ----------------------- Visitors.
  /// Collect all Ret instructions, or the musttail call instruction if it
  /// precedes the return instruction.
  void visitReturnInst(ReturnInst &RI) {
    if (CallInst *CI = RI.getParent()->getTerminatingMustTailCall())
      RetVec.push_back(CI);
    else
      RetVec.push_back(&RI);
  }

  /// Collect all Resume instructions.
  void visitResumeInst(ResumeInst &RI) { RetVec.push_back(&RI); }

  /// Collect all CatchReturnInst instructions.
  void visitCleanupReturnInst(CleanupReturnInst &CRI) { RetVec.push_back(&CRI); }

  void unpoisonDynamicAllocasBeforeInst(Instruction *InstBefore,
                                        Value *SavedStack) {
    IRBuilder<> IRB(InstBefore);
    Value *DynamicAreaPtr = IRB.CreatePtrToInt(SavedStack, IntptrTy);
    // When we insert _asan_allocas_unpoison before @llvm.stackrestore, we
    // need to adjust extracted SP to compute the address of the most recent
    // alloca. We have a special @llvm.get.dynamic.area.offset intrinsic for
    // this purpose.
    if (!isa<ReturnInst>(InstBefore)) {
      Value *DynamicAreaOffset = IRB.CreateIntrinsic(
          Intrinsic::get_dynamic_area_offset, {IntptrTy}, {});

      DynamicAreaPtr = IRB.CreateAdd(IRB.CreatePtrToInt(SavedStack, IntptrTy),
                                     DynamicAreaOffset);
    }

    RTCI.createRuntimeCall(
        IRB, AsanAllocasUnpoisonFunc,
        {IRB.CreateLoad(IntptrTy, DynamicAllocaLayout), DynamicAreaPtr});
  }

  // Unpoison dynamic allocas redzones.
  void unpoisonDynamicAllocas() {
    for (Instruction *Ret : RetVec)
      unpoisonDynamicAllocasBeforeInst(Ret, DynamicAllocaLayout);

    for (Instruction *StackRestoreInst : StackRestoreVec)
      unpoisonDynamicAllocasBeforeInst(StackRestoreInst,
                                       StackRestoreInst->getOperand(0));
  }

  // Deploy and poison redzones around dynamic alloca call. To do this, we
  // should replace this call with another one with changed parameters and
  // replace all its uses with new address, so
  //   addr = alloca type, old_size, align
  // is replaced by
  //   new_size = (old_size + additional_size) * sizeof(type)
  //   tmp = alloca i8, new_size, max(align, 32)
  //   addr = tmp + 32 (first 32 bytes are for the left redzone).
  // Additional_size is added to make new memory allocation contain not only
  // requested memory, but also left, partial and right redzones.
  void handleDynamicAllocaCall(AllocaInst *AI);

  /// Collect Alloca instructions we want (and can) handle.
  void visitAllocaInst(AllocaInst &AI) {
    // FIXME: Handle scalable vectors instead of ignoring them.
    const Type *AllocaType = AI.getAllocatedType();
    const auto *STy = dyn_cast<StructType>(AllocaType);
    if (!ASan.isInterestingAlloca(AI) || isa<ScalableVectorType>(AllocaType) ||
        (STy && STy->containsHomogeneousScalableVectorTypes())) {
      if (AI.isStaticAlloca()) {
        // Skip over allocas that are present *before* the first instrumented
        // alloca, we don't want to move those around.
        if (AllocaVec.empty())
          return;

        StaticAllocasToMoveUp.push_back(&AI);
      }
      return;
    }

    if (!AI.isStaticAlloca())
      DynamicAllocaVec.push_back(&AI);
    else
      AllocaVec.push_back(&AI);
  }

  /// Collect lifetime intrinsic calls to check for use-after-scope
  /// errors.
  void visitIntrinsicInst(IntrinsicInst &II) {
    Intrinsic::ID ID = II.getIntrinsicID();
    if (ID == Intrinsic::stackrestore) StackRestoreVec.push_back(&II);
    if (ID == Intrinsic::localescape) LocalEscapeCall = &II;
    if (!ASan.UseAfterScope)
      return;
    if (!II.isLifetimeStartOrEnd())
      return;
    // Found lifetime intrinsic, add ASan instrumentation if necessary.
    auto *Size = cast<ConstantInt>(II.getArgOperand(0));
    // If size argument is undefined, don't do anything.
    if (Size->isMinusOne()) return;
    // Check that size doesn't saturate uint64_t and can
    // be stored in IntptrTy.
    const uint64_t SizeValue = Size->getValue().getLimitedValue();
    if (SizeValue == ~0ULL ||
        !ConstantInt::isValueValidForType(IntptrTy, SizeValue))
      return;
    // Find alloca instruction that corresponds to llvm.lifetime argument.
    // Currently we can only handle lifetime markers pointing to the
    // beginning of the alloca.
    AllocaInst *AI = findAllocaForValue(II.getArgOperand(1), true);
    if (!AI) {
      HasUntracedLifetimeIntrinsic = true;
      return;
    }
    // We're interested only in allocas we can handle.
    if (!ASan.isInterestingAlloca(*AI))
      return;
    bool DoPoison = (ID == Intrinsic::lifetime_end);
    AllocaPoisonCall APC = {&II, AI, SizeValue, DoPoison};
    if (AI->isStaticAlloca())
      StaticAllocaPoisonCallVec.push_back(APC);
    else if (ClInstrumentDynamicAllocas)
      DynamicAllocaPoisonCallVec.push_back(APC);
  }

  void visitCallBase(CallBase &CB) {
    if (CallInst *CI = dyn_cast<CallInst>(&CB)) {
      HasInlineAsm |= CI->isInlineAsm() && &CB != ASan.LocalDynamicShadow;
      HasReturnsTwiceCall |= CI->canReturnTwice();
    }
  }

  // ---------------------- Helpers.
  void initializeCallbacks(Module &M);

  // Copies bytes from ShadowBytes into shadow memory for indexes where
  // ShadowMask is not zero. If ShadowMask[i] is zero, we assume that
  // ShadowBytes[i] is constantly zero and doesn't need to be overwritten.
  void copyToShadow(ArrayRef<uint8_t> ShadowMask, ArrayRef<uint8_t> ShadowBytes,
                    IRBuilder<> &IRB, Value *ShadowBase);
  void copyToShadow(ArrayRef<uint8_t> ShadowMask, ArrayRef<uint8_t> ShadowBytes,
                    size_t Begin, size_t End, IRBuilder<> &IRB,
                    Value *ShadowBase);
  void copyToShadowInline(ArrayRef<uint8_t> ShadowMask,
                          ArrayRef<uint8_t> ShadowBytes, size_t Begin,
                          size_t End, IRBuilder<> &IRB, Value *ShadowBase);

  void poisonAlloca(Value *V, uint64_t Size, IRBuilder<> &IRB, bool DoPoison);

  Value *createAllocaForLayout(IRBuilder<> &IRB, const ASanStackFrameLayout &L,
                               bool Dynamic);
  PHINode *createPHI(IRBuilder<> &IRB, Value *Cond, Value *ValueIfTrue,
                     Instruction *ThenTerm, Value *ValueIfFalse);
};

} // end anonymous namespace

void AddressSanitizerPass::printPipeline(
    raw_ostream &OS, function_ref<StringRef(StringRef)> MapClassName2PassName) {
  static_cast<PassInfoMixin<AddressSanitizerPass> *>(this)->printPipeline(
      OS, MapClassName2PassName);
  OS << '<';
  if (Options.CompileKernel)
    OS << "kernel;";
  if (Options.UseAfterScope)
    OS << "use-after-scope";
  OS << '>';
}

AddressSanitizerPass::AddressSanitizerPass(
    const AddressSanitizerOptions &Options, bool UseGlobalGC,
    bool UseOdrIndicator, AsanDtorKind DestructorKind,
    AsanCtorKind ConstructorKind)
    : Options(Options), UseGlobalGC(UseGlobalGC),
      UseOdrIndicator(UseOdrIndicator), DestructorKind(DestructorKind),
      ConstructorKind(ConstructorKind) {}

PreservedAnalyses AddressSanitizerPass::run(Module &M,
                                            ModuleAnalysisManager &MAM) {
  // Return early if nosanitize_address module flag is present for the module.
  // This implies that asan pass has already run before.
  if (checkIfAlreadyInstrumented(M, "nosanitize_address"))
    return PreservedAnalyses::all();

  ModuleAddressSanitizer ModuleSanitizer(
      M, Options.InsertVersionCheck, Options.CompileKernel, Options.Recover,
      UseGlobalGC, UseOdrIndicator, DestructorKind, ConstructorKind);
  bool Modified = false;
  auto &FAM = MAM.getResult<FunctionAnalysisManagerModuleProxy>(M).getManager();
  const StackSafetyGlobalInfo *const SSGI =
      ClUseStackSafety ? &MAM.getResult<StackSafetyGlobalAnalysis>(M) : nullptr;
  for (Function &F : M) {
    if (F.empty())
      continue;
    if (F.getLinkage() == GlobalValue::AvailableExternallyLinkage)
      continue;
    if (!ClDebugFunc.empty() && ClDebugFunc == F.getName())
      continue;
    if (F.getName().starts_with("__asan_"))
      continue;
    if (F.isPresplitCoroutine())
      continue;
    AddressSanitizer FunctionSanitizer(
        M, SSGI, Options.InstrumentationWithCallsThreshold,
        Options.MaxInlinePoisoningSize, Options.CompileKernel, Options.Recover,
        Options.UseAfterScope, Options.UseAfterReturn);
    const TargetLibraryInfo &TLI = FAM.getResult<TargetLibraryAnalysis>(F);
    Modified |= FunctionSanitizer.instrumentFunction(F, &TLI);
  }
  Modified |= ModuleSanitizer.instrumentModule();
  if (!Modified)
    return PreservedAnalyses::all();

  PreservedAnalyses PA = PreservedAnalyses::none();
  // GlobalsAA is considered stateless and does not get invalidated unless
  // explicitly invalidated; PreservedAnalyses::none() is not enough. Sanitizers
  // make changes that require GlobalsAA to be invalidated.
  PA.abandon<GlobalsAA>();
  return PA;
}

static size_t TypeStoreSizeToSizeIndex(uint32_t TypeSize) {
  size_t Res = llvm::countr_zero(TypeSize / 8);
  assert(Res < kNumberOfAccessSizes);
  return Res;
}

/// Check if \p G has been created by a trusted compiler pass.
static bool GlobalWasGeneratedByCompiler(GlobalVariable *G) {
  // Do not instrument @llvm.global_ctors, @llvm.used, etc.
  if (G->getName().starts_with("llvm.") ||
      // Do not instrument gcov counter arrays.
      G->getName().starts_with("__llvm_gcov_ctr") ||
      // Do not instrument rtti proxy symbols for function sanitizer.
      G->getName().starts_with("__llvm_rtti_proxy"))
    return true;

  // Do not instrument asan globals.
  if (G->getName().starts_with(kAsanGenPrefix) ||
      G->getName().starts_with(kSanCovGenPrefix) ||
      G->getName().starts_with(kODRGenPrefix))
    return true;

  return false;
}

static bool isUnsupportedAMDGPUAddrspace(Value *Addr) {
  Type *PtrTy = cast<PointerType>(Addr->getType()->getScalarType());
  unsigned int AddrSpace = PtrTy->getPointerAddressSpace();
  if (AddrSpace == 3 || AddrSpace == 5)
    return true;
  return false;
}

Value *AddressSanitizer::memToShadow(Value *Shadow, IRBuilder<> &IRB) {
  // Shadow >> scale
  if (TargetTriple.isOSAIX() && TargetTriple.getArch() == Triple::ppc64)
    Shadow = IRB.CreateLShr(IRB.CreateShl(Shadow, Mapping.HighBits),
                            Mapping.Scale + Mapping.HighBits);
  else
    Shadow = IRB.CreateLShr(Shadow, Mapping.Scale);
  if (Mapping.Offset == 0) return Shadow;
  // (Shadow >> scale) | offset
  Value *ShadowBase;
  if (LocalDynamicShadow)
    ShadowBase = LocalDynamicShadow;
  else
    ShadowBase = ConstantInt::get(IntptrTy, Mapping.Offset);
  if (Mapping.OrShadowOffset)
    return IRB.CreateOr(Shadow, ShadowBase);
  else
    return IRB.CreateAdd(Shadow, ShadowBase);
}

// Instrument memset/memmove/memcpy
void AddressSanitizer::instrumentMemIntrinsic(MemIntrinsic *MI,
                                              RuntimeCallInserter &RTCI) {
  InstrumentationIRBuilder IRB(MI);
  if (isa<MemTransferInst>(MI)) {
    RTCI.createRuntimeCall(
        IRB, isa<MemMoveInst>(MI) ? AsanMemmove : AsanMemcpy,
        {IRB.CreateAddrSpaceCast(MI->getOperand(0), PtrTy),
         IRB.CreateAddrSpaceCast(MI->getOperand(1), PtrTy),
         IRB.CreateIntCast(MI->getOperand(2), IntptrTy, false)});
  } else if (isa<MemSetInst>(MI)) {
    RTCI.createRuntimeCall(
        IRB, AsanMemset,
        {IRB.CreateAddrSpaceCast(MI->getOperand(0), PtrTy),
         IRB.CreateIntCast(MI->getOperand(1), IRB.getInt32Ty(), false),
         IRB.CreateIntCast(MI->getOperand(2), IntptrTy, false)});
  }
  MI->eraseFromParent();
}

/// Check if we want (and can) handle this alloca.
bool AddressSanitizer::isInterestingAlloca(const AllocaInst &AI) {
  auto [It, Inserted] = ProcessedAllocas.try_emplace(&AI);

  if (!Inserted)
    return It->getSecond();

  bool IsInteresting =
      (AI.getAllocatedType()->isSized() &&
       // alloca() may be called with 0 size, ignore it.
       ((!AI.isStaticAlloca()) || !getAllocaSizeInBytes(AI).isZero()) &&
       // We are only interested in allocas not promotable to registers.
       // Promotable allocas are common under -O0.
       (!ClSkipPromotableAllocas || !isAllocaPromotable(&AI)) &&
       // inalloca allocas are not treated as static, and we don't want
       // dynamic alloca instrumentation for them as well.
       !AI.isUsedWithInAlloca() &&
       // swifterror allocas are register promoted by ISel
       !AI.isSwiftError() &&
       // safe allocas are not interesting
       !(SSGI && SSGI->isSafe(AI)));

  It->second = IsInteresting;
  return IsInteresting;
}

bool AddressSanitizer::ignoreAccess(Instruction *Inst, Value *Ptr) {
  // Instrument accesses from different address spaces only for AMDGPU.
  Type *PtrTy = cast<PointerType>(Ptr->getType()->getScalarType());
  if (PtrTy->getPointerAddressSpace() != 0 &&
      !(TargetTriple.isAMDGPU() && !isUnsupportedAMDGPUAddrspace(Ptr)))
    return true;

  // Ignore swifterror addresses.
  // swifterror memory addresses are mem2reg promoted by instruction
  // selection. As such they cannot have regular uses like an instrumentation
  // function and it makes no sense to track them as memory.
  if (Ptr->isSwiftError())
    return true;

  // Treat memory accesses to promotable allocas as non-interesting since they
  // will not cause memory violations. This greatly speeds up the instrumented
  // executable at -O0.
  if (auto AI = dyn_cast_or_null<AllocaInst>(Ptr))
    if (ClSkipPromotableAllocas && !isInterestingAlloca(*AI))
      return true;

  if (SSGI != nullptr && SSGI->stackAccessIsSafe(*Inst) &&
      findAllocaForValue(Ptr))
    return true;

  return false;
}

void AddressSanitizer::getInterestingMemoryOperands(
    Instruction *I, SmallVectorImpl<InterestingMemoryOperand> &Interesting) {
  // Do not instrument the load fetching the dynamic shadow address.
  if (LocalDynamicShadow == I)
    return;

  if (LoadInst *LI = dyn_cast<LoadInst>(I)) {
    if (!ClInstrumentReads || ignoreAccess(I, LI->getPointerOperand()))
      return;
    Interesting.emplace_back(I, LI->getPointerOperandIndex(), false,
                             LI->getType(), LI->getAlign());
  } else if (StoreInst *SI = dyn_cast<StoreInst>(I)) {
    if (!ClInstrumentWrites || ignoreAccess(I, SI->getPointerOperand()))
      return;
    Interesting.emplace_back(I, SI->getPointerOperandIndex(), true,
                             SI->getValueOperand()->getType(), SI->getAlign());
  } else if (AtomicRMWInst *RMW = dyn_cast<AtomicRMWInst>(I)) {
    if (!ClInstrumentAtomics || ignoreAccess(I, RMW->getPointerOperand()))
      return;
    Interesting.emplace_back(I, RMW->getPointerOperandIndex(), true,
                             RMW->getValOperand()->getType(), std::nullopt);
  } else if (AtomicCmpXchgInst *XCHG = dyn_cast<AtomicCmpXchgInst>(I)) {
    if (!ClInstrumentAtomics || ignoreAccess(I, XCHG->getPointerOperand()))
      return;
    Interesting.emplace_back(I, XCHG->getPointerOperandIndex(), true,
                             XCHG->getCompareOperand()->getType(),
                             std::nullopt);
  } else if (auto CI = dyn_cast<CallInst>(I)) {
    switch (CI->getIntrinsicID()) {
    case Intrinsic::masked_load:
    case Intrinsic::masked_store:
    case Intrinsic::masked_gather:
    case Intrinsic::masked_scatter: {
      bool IsWrite = CI->getType()->isVoidTy();
      // Masked store has an initial operand for the value.
      unsigned OpOffset = IsWrite ? 1 : 0;
      if (IsWrite ? !ClInstrumentWrites : !ClInstrumentReads)
        return;

      auto BasePtr = CI->getOperand(OpOffset);
      if (ignoreAccess(I, BasePtr))
        return;
      Type *Ty = IsWrite ? CI->getArgOperand(0)->getType() : CI->getType();
      MaybeAlign Alignment = Align(1);
      // Otherwise no alignment guarantees. We probably got Undef.
      if (auto *Op = dyn_cast<ConstantInt>(CI->getOperand(1 + OpOffset)))
        Alignment = Op->getMaybeAlignValue();
      Value *Mask = CI->getOperand(2 + OpOffset);
      Interesting.emplace_back(I, OpOffset, IsWrite, Ty, Alignment, Mask);
      break;
    }
    case Intrinsic::masked_expandload:
    case Intrinsic::masked_compressstore: {
      bool IsWrite = CI->getIntrinsicID() == Intrinsic::masked_compressstore;
      unsigned OpOffset = IsWrite ? 1 : 0;
      if (IsWrite ? !ClInstrumentWrites : !ClInstrumentReads)
        return;
      auto BasePtr = CI->getOperand(OpOffset);
      if (ignoreAccess(I, BasePtr))
        return;
      MaybeAlign Alignment = BasePtr->getPointerAlignment(*DL);
      Type *Ty = IsWrite ? CI->getArgOperand(0)->getType() : CI->getType();

      IRBuilder IB(I);
      Value *Mask = CI->getOperand(1 + OpOffset);
      // Use the popcount of Mask as the effective vector length.
      Type *ExtTy = VectorType::get(IntptrTy, cast<VectorType>(Ty));
      Value *ExtMask = IB.CreateZExt(Mask, ExtTy);
      Value *EVL = IB.CreateAddReduce(ExtMask);
      Value *TrueMask = ConstantInt::get(Mask->getType(), 1);
      Interesting.emplace_back(I, OpOffset, IsWrite, Ty, Alignment, TrueMask,
                               EVL);
      break;
    }
    case Intrinsic::vp_load:
    case Intrinsic::vp_store:
    case Intrinsic::experimental_vp_strided_load:
    case Intrinsic::experimental_vp_strided_store: {
      auto *VPI = cast<VPIntrinsic>(CI);
      unsigned IID = CI->getIntrinsicID();
      bool IsWrite = CI->getType()->isVoidTy();
      if (IsWrite ? !ClInstrumentWrites : !ClInstrumentReads)
        return;
      unsigned PtrOpNo = *VPI->getMemoryPointerParamPos(IID);
      Type *Ty = IsWrite ? CI->getArgOperand(0)->getType() : CI->getType();
      MaybeAlign Alignment = VPI->getOperand(PtrOpNo)->getPointerAlignment(*DL);
      Value *Stride = nullptr;
      if (IID == Intrinsic::experimental_vp_strided_store ||
          IID == Intrinsic::experimental_vp_strided_load) {
        Stride = VPI->getOperand(PtrOpNo + 1);
        // Use the pointer alignment as the element alignment if the stride is a
        // mutiple of the pointer alignment. Otherwise, the element alignment
        // should be Align(1).
        unsigned PointerAlign = Alignment.valueOrOne().value();
        if (!isa<ConstantInt>(Stride) ||
            cast<ConstantInt>(Stride)->getZExtValue() % PointerAlign != 0)
          Alignment = Align(1);
      }
      Interesting.emplace_back(I, PtrOpNo, IsWrite, Ty, Alignment,
                               VPI->getMaskParam(), VPI->getVectorLengthParam(),
                               Stride);
      break;
    }
    case Intrinsic::vp_gather:
    case Intrinsic::vp_scatter: {
      auto *VPI = cast<VPIntrinsic>(CI);
      unsigned IID = CI->getIntrinsicID();
      bool IsWrite = IID == Intrinsic::vp_scatter;
      if (IsWrite ? !ClInstrumentWrites : !ClInstrumentReads)
        return;
      unsigned PtrOpNo = *VPI->getMemoryPointerParamPos(IID);
      Type *Ty = IsWrite ? CI->getArgOperand(0)->getType() : CI->getType();
      MaybeAlign Alignment = VPI->getPointerAlignment();
      Interesting.emplace_back(I, PtrOpNo, IsWrite, Ty, Alignment,
                               VPI->getMaskParam(),
                               VPI->getVectorLengthParam());
      break;
    }
    default:
      for (unsigned ArgNo = 0; ArgNo < CI->arg_size(); ArgNo++) {
        if (!ClInstrumentByval || !CI->isByValArgument(ArgNo) ||
            ignoreAccess(I, CI->getArgOperand(ArgNo)))
          continue;
        Type *Ty = CI->getParamByValType(ArgNo);
        Interesting.emplace_back(I, ArgNo, false, Ty, Align(1));
      }
    }
  }
}

static bool isPointerOperand(Value *V) {
  return V->getType()->isPointerTy() || isa<PtrToIntInst>(V);
}

// This is a rough heuristic; it may cause both false positives and
// false negatives. The proper implementation requires cooperation with
// the frontend.
static bool isInterestingPointerComparison(Instruction *I) {
  if (ICmpInst *Cmp = dyn_cast<ICmpInst>(I)) {
    if (!Cmp->isRelational())
      return false;
  } else {
    return false;
  }
  return isPointerOperand(I->getOperand(0)) &&
         isPointerOperand(I->getOperand(1));
}

// This is a rough heuristic; it may cause both false positives and
// false negatives. The proper implementation requires cooperation with
// the frontend.
static bool isInterestingPointerSubtraction(Instruction *I) {
  if (BinaryOperator *BO = dyn_cast<BinaryOperator>(I)) {
    if (BO->getOpcode() != Instruction::Sub)
      return false;
  } else {
    return false;
  }
  return isPointerOperand(I->getOperand(0)) &&
         isPointerOperand(I->getOperand(1));
}

bool AddressSanitizer::GlobalIsLinkerInitialized(GlobalVariable *G) {
  // If a global variable does not have dynamic initialization we don't
  // have to instrument it.  However, if a global does not have initializer
  // at all, we assume it has dynamic initializer (in other TU).
  if (!G->hasInitializer())
    return false;

  if (G->hasSanitizerMetadata() && G->getSanitizerMetadata().IsDynInit)
    return false;

  return true;
}

void AddressSanitizer::instrumentPointerComparisonOrSubtraction(
    Instruction *I, RuntimeCallInserter &RTCI) {
  IRBuilder<> IRB(I);
  FunctionCallee F = isa<ICmpInst>(I) ? AsanPtrCmpFunction : AsanPtrSubFunction;
  Value *Param[2] = {I->getOperand(0), I->getOperand(1)};
  for (Value *&i : Param) {
    if (i->getType()->isPointerTy())
      i = IRB.CreatePointerCast(i, IntptrTy);
  }
  RTCI.createRuntimeCall(IRB, F, Param);
}

static void doInstrumentAddress(AddressSanitizer *Pass, Instruction *I,
                                Instruction *InsertBefore, Value *Addr,
                                MaybeAlign Alignment, unsigned Granularity,
                                TypeSize TypeStoreSize, bool IsWrite,
                                Value *SizeArgument, bool UseCalls,
                                uint32_t Exp, RuntimeCallInserter &RTCI) {
  // Instrument a 1-, 2-, 4-, 8-, or 16- byte access with one check
  // if the data is properly aligned.
  if (!TypeStoreSize.isScalable()) {
    const auto FixedSize = TypeStoreSize.getFixedValue();
    switch (FixedSize) {
    case 8:
    case 16:
    case 32:
    case 64:
    case 128:
      if (!Alignment || *Alignment >= Granularity ||
          *Alignment >= FixedSize / 8)
        return Pass->instrumentAddress(I, InsertBefore, Addr, Alignment,
                                       FixedSize, IsWrite, nullptr, UseCalls,
                                       Exp, RTCI);
    }
  }
  Pass->instrumentUnusualSizeOrAlignment(I, InsertBefore, Addr, TypeStoreSize,
                                         IsWrite, nullptr, UseCalls, Exp, RTCI);
}

void AddressSanitizer::instrumentMaskedLoadOrStore(
    AddressSanitizer *Pass, const DataLayout &DL, Type *IntptrTy, Value *Mask,
    Value *EVL, Value *Stride, Instruction *I, Value *Addr,
    MaybeAlign Alignment, unsigned Granularity, Type *OpType, bool IsWrite,
    Value *SizeArgument, bool UseCalls, uint32_t Exp,
    RuntimeCallInserter &RTCI) {
  auto *VTy = cast<VectorType>(OpType);
  TypeSize ElemTypeSize = DL.getTypeStoreSizeInBits(VTy->getScalarType());
  auto Zero = ConstantInt::get(IntptrTy, 0);

  IRBuilder IB(I);
  Instruction *LoopInsertBefore = I;
  if (EVL) {
    // The end argument of SplitBlockAndInsertForLane is assumed bigger
    // than zero, so we should check whether EVL is zero here.
    Type *EVLType = EVL->getType();
    Value *IsEVLZero = IB.CreateICmpNE(EVL, ConstantInt::get(EVLType, 0));
    LoopInsertBefore = SplitBlockAndInsertIfThen(IsEVLZero, I, false);
    IB.SetInsertPoint(LoopInsertBefore);
    // Cast EVL to IntptrTy.
    EVL = IB.CreateZExtOrTrunc(EVL, IntptrTy);
    // To avoid undefined behavior for extracting with out of range index, use
    // the minimum of evl and element count as trip count.
    Value *EC = IB.CreateElementCount(IntptrTy, VTy->getElementCount());
    EVL = IB.CreateBinaryIntrinsic(Intrinsic::umin, EVL, EC);
  } else {
    EVL = IB.CreateElementCount(IntptrTy, VTy->getElementCount());
  }

  // Cast Stride to IntptrTy.
  if (Stride)
    Stride = IB.CreateZExtOrTrunc(Stride, IntptrTy);

  SplitBlockAndInsertForEachLane(EVL, LoopInsertBefore->getIterator(),
                                 [&](IRBuilderBase &IRB, Value *Index) {
    Value *MaskElem = IRB.CreateExtractElement(Mask, Index);
    if (auto *MaskElemC = dyn_cast<ConstantInt>(MaskElem)) {
      if (MaskElemC->isZero())
        // No check
        return;
      // Unconditional check
    } else {
      // Conditional check
      Instruction *ThenTerm = SplitBlockAndInsertIfThen(
          MaskElem, &*IRB.GetInsertPoint(), false);
      IRB.SetInsertPoint(ThenTerm);
    }

    Value *InstrumentedAddress;
    if (isa<VectorType>(Addr->getType())) {
      assert(
          cast<VectorType>(Addr->getType())->getElementType()->isPointerTy() &&
          "Expected vector of pointer.");
      InstrumentedAddress = IRB.CreateExtractElement(Addr, Index);
    } else if (Stride) {
      Index = IRB.CreateMul(Index, Stride);
      InstrumentedAddress = IRB.CreatePtrAdd(Addr, Index);
    } else {
      InstrumentedAddress = IRB.CreateGEP(VTy, Addr, {Zero, Index});
    }
    doInstrumentAddress(Pass, I, &*IRB.GetInsertPoint(), InstrumentedAddress,
                        Alignment, Granularity, ElemTypeSize, IsWrite,
                        SizeArgument, UseCalls, Exp, RTCI);
  });
}

void AddressSanitizer::instrumentMop(ObjectSizeOffsetVisitor &ObjSizeVis,
                                     InterestingMemoryOperand &O, bool UseCalls,
                                     const DataLayout &DL,
                                     RuntimeCallInserter &RTCI) {
  Value *Addr = O.getPtr();

  // Optimization experiments.
  // The experiments can be used to evaluate potential optimizations that remove
  // instrumentation (assess false negatives). Instead of completely removing
  // some instrumentation, you set Exp to a non-zero value (mask of optimization
  // experiments that want to remove instrumentation of this instruction).
  // If Exp is non-zero, this pass will emit special calls into runtime
  // (e.g. __asan_report_exp_load1 instead of __asan_report_load1). These calls
  // make runtime terminate the program in a special way (with a different
  // exit status). Then you run the new compiler on a buggy corpus, collect
  // the special terminations (ideally, you don't see them at all -- no false
  // negatives) and make the decision on the optimization.
  uint32_t Exp = ClForceExperiment;

  if (ClOpt && ClOptGlobals) {
    // If initialization order checking is disabled, a simple access to a
    // dynamically initialized global is always valid.
    GlobalVariable *G = dyn_cast<GlobalVariable>(getUnderlyingObject(Addr));
    if (G && (!ClInitializers || GlobalIsLinkerInitialized(G)) &&
        isSafeAccess(ObjSizeVis, Addr, O.TypeStoreSize)) {
      NumOptimizedAccessesToGlobalVar++;
      return;
    }
  }

  if (ClOpt && ClOptStack) {
    // A direct inbounds access to a stack variable is always valid.
    if (isa<AllocaInst>(getUnderlyingObject(Addr)) &&
        isSafeAccess(ObjSizeVis, Addr, O.TypeStoreSize)) {
      NumOptimizedAccessesToStackVar++;
      return;
    }
  }

  if (O.IsWrite)
    NumInstrumentedWrites++;
  else
    NumInstrumentedReads++;

  unsigned Granularity = 1 << Mapping.Scale;
  if (O.MaybeMask) {
    instrumentMaskedLoadOrStore(this, DL, IntptrTy, O.MaybeMask, O.MaybeEVL,
                                O.MaybeStride, O.getInsn(), Addr, O.Alignment,
                                Granularity, O.OpType, O.IsWrite, nullptr,
                                UseCalls, Exp, RTCI);
  } else {
    doInstrumentAddress(this, O.getInsn(), O.getInsn(), Addr, O.Alignment,
                        Granularity, O.TypeStoreSize, O.IsWrite, nullptr,
                        UseCalls, Exp, RTCI);
  }
}

Instruction *AddressSanitizer::generateCrashCode(Instruction *InsertBefore,
                                                 Value *Addr, bool IsWrite,
                                                 size_t AccessSizeIndex,
                                                 Value *SizeArgument,
                                                 uint32_t Exp,
                                                 RuntimeCallInserter &RTCI) {
  InstrumentationIRBuilder IRB(InsertBefore);
  Value *ExpVal = Exp == 0 ? nullptr : ConstantInt::get(IRB.getInt32Ty(), Exp);
  CallInst *Call = nullptr;
  if (SizeArgument) {
    if (Exp == 0)
      Call = RTCI.createRuntimeCall(IRB, AsanErrorCallbackSized[IsWrite][0],
                                    {Addr, SizeArgument});
    else
      Call = RTCI.createRuntimeCall(IRB, AsanErrorCallbackSized[IsWrite][1],
                                    {Addr, SizeArgument, ExpVal});
  } else {
    if (Exp == 0)
      Call = RTCI.createRuntimeCall(
          IRB, AsanErrorCallback[IsWrite][0][AccessSizeIndex], Addr);
    else
      Call = RTCI.createRuntimeCall(
          IRB, AsanErrorCallback[IsWrite][1][AccessSizeIndex], {Addr, ExpVal});
  }

  Call->setCannotMerge();
  return Call;
}

Value *AddressSanitizer::createSlowPathCmp(IRBuilder<> &IRB, Value *AddrLong,
                                           Value *ShadowValue,
                                           uint32_t TypeStoreSize) {
  size_t Granularity = static_cast<size_t>(1) << Mapping.Scale;
  // Addr & (Granularity - 1)
  Value *LastAccessedByte =
      IRB.CreateAnd(AddrLong, ConstantInt::get(IntptrTy, Granularity - 1));
  // (Addr & (Granularity - 1)) + size - 1
  if (TypeStoreSize / 8 > 1)
    LastAccessedByte = IRB.CreateAdd(
        LastAccessedByte, ConstantInt::get(IntptrTy, TypeStoreSize / 8 - 1));
  // (uint8_t) ((Addr & (Granularity-1)) + size - 1)
  LastAccessedByte =
      IRB.CreateIntCast(LastAccessedByte, ShadowValue->getType(), false);
  // ((uint8_t) ((Addr & (Granularity-1)) + size - 1)) >= ShadowValue
  return IRB.CreateICmpSGE(LastAccessedByte, ShadowValue);
}

Instruction *AddressSanitizer::instrumentAMDGPUAddress(
    Instruction *OrigIns, Instruction *InsertBefore, Value *Addr,
    uint32_t TypeStoreSize, bool IsWrite, Value *SizeArgument) {
  // Do not instrument unsupported addrspaces.
  if (isUnsupportedAMDGPUAddrspace(Addr))
    return nullptr;
  Type *PtrTy = cast<PointerType>(Addr->getType()->getScalarType());
  // Follow host instrumentation for global and constant addresses.
  if (PtrTy->getPointerAddressSpace() != 0)
    return InsertBefore;
  // Instrument generic addresses in supported addressspaces.
  IRBuilder<> IRB(InsertBefore);
  Value *IsShared = IRB.CreateCall(AMDGPUAddressShared, {Addr});
  Value *IsPrivate = IRB.CreateCall(AMDGPUAddressPrivate, {Addr});
  Value *IsSharedOrPrivate = IRB.CreateOr(IsShared, IsPrivate);
  Value *Cmp = IRB.CreateNot(IsSharedOrPrivate);
  Value *AddrSpaceZeroLanding =
      SplitBlockAndInsertIfThen(Cmp, InsertBefore, false);
  InsertBefore = cast<Instruction>(AddrSpaceZeroLanding);
  return InsertBefore;
}

Instruction *AddressSanitizer::genAMDGPUReportBlock(IRBuilder<> &IRB,
                                                    Value *Cond, bool Recover) {
  Module &M = *IRB.GetInsertBlock()->getModule();
  Value *ReportCond = Cond;
  if (!Recover) {
    auto Ballot = M.getOrInsertFunction(kAMDGPUBallotName, IRB.getInt64Ty(),
                                        IRB.getInt1Ty());
    ReportCond = IRB.CreateIsNotNull(IRB.CreateCall(Ballot, {Cond}));
  }

  auto *Trm =
      SplitBlockAndInsertIfThen(ReportCond, &*IRB.GetInsertPoint(), false,
                                MDBuilder(*C).createUnlikelyBranchWeights());
  Trm->getParent()->setName("asan.report");

  if (Recover)
    return Trm;

  Trm = SplitBlockAndInsertIfThen(Cond, Trm, false);
  IRB.SetInsertPoint(Trm);
  return IRB.CreateCall(
      M.getOrInsertFunction(kAMDGPUUnreachableName, IRB.getVoidTy()), {});
}

void AddressSanitizer::instrumentAddress(Instruction *OrigIns,
                                         Instruction *InsertBefore, Value *Addr,
                                         MaybeAlign Alignment,
                                         uint32_t TypeStoreSize, bool IsWrite,
                                         Value *SizeArgument, bool UseCalls,
                                         uint32_t Exp,
                                         RuntimeCallInserter &RTCI) {
  if (TargetTriple.isAMDGPU()) {
    InsertBefore = instrumentAMDGPUAddress(OrigIns, InsertBefore, Addr,
                                           TypeStoreSize, IsWrite, SizeArgument);
    if (!InsertBefore)
      return;
  }

  InstrumentationIRBuilder IRB(InsertBefore);
  size_t AccessSizeIndex = TypeStoreSizeToSizeIndex(TypeStoreSize);

  if (UseCalls && ClOptimizeCallbacks) {
    const ASanAccessInfo AccessInfo(IsWrite, CompileKernel, AccessSizeIndex);
    IRB.CreateIntrinsic(Intrinsic::asan_check_memaccess, {},
                        {IRB.CreatePointerCast(Addr, PtrTy),
                         ConstantInt::get(Int32Ty, AccessInfo.Packed)});
    return;
  }

  Value *AddrLong = IRB.CreatePointerCast(Addr, IntptrTy);
  if (UseCalls) {
    if (Exp == 0)
      RTCI.createRuntimeCall(
          IRB, AsanMemoryAccessCallback[IsWrite][0][AccessSizeIndex], AddrLong);
    else
      RTCI.createRuntimeCall(
          IRB, AsanMemoryAccessCallback[IsWrite][1][AccessSizeIndex],
          {AddrLong, ConstantInt::get(IRB.getInt32Ty(), Exp)});
    return;
  }

  Type *ShadowTy =
      IntegerType::get(*C, std::max(8U, TypeStoreSize >> Mapping.Scale));
  Type *ShadowPtrTy = PointerType::get(*C, 0);
  Value *ShadowPtr = memToShadow(AddrLong, IRB);
  const uint64_t ShadowAlign =
      std::max<uint64_t>(Alignment.valueOrOne().value() >> Mapping.Scale, 1);
  Value *ShadowValue = IRB.CreateAlignedLoad(
      ShadowTy, IRB.CreateIntToPtr(ShadowPtr, ShadowPtrTy), Align(ShadowAlign));

  Value *Cmp = IRB.CreateIsNotNull(ShadowValue);
  size_t Granularity = 1ULL << Mapping.Scale;
  Instruction *CrashTerm = nullptr;

  bool GenSlowPath = (ClAlwaysSlowPath || (TypeStoreSize < 8 * Granularity));

  if (TargetTriple.isAMDGCN()) {
    if (GenSlowPath) {
      auto *Cmp2 = createSlowPathCmp(IRB, AddrLong, ShadowValue, TypeStoreSize);
      Cmp = IRB.CreateAnd(Cmp, Cmp2);
    }
    CrashTerm = genAMDGPUReportBlock(IRB, Cmp, Recover);
  } else if (GenSlowPath) {
    // We use branch weights for the slow path check, to indicate that the slow
    // path is rarely taken. This seems to be the case for SPEC benchmarks.
    Instruction *CheckTerm = SplitBlockAndInsertIfThen(
        Cmp, InsertBefore, false, MDBuilder(*C).createUnlikelyBranchWeights());
    assert(cast<BranchInst>(CheckTerm)->isUnconditional());
    BasicBlock *NextBB = CheckTerm->getSuccessor(0);
    IRB.SetInsertPoint(CheckTerm);
    Value *Cmp2 = createSlowPathCmp(IRB, AddrLong, ShadowValue, TypeStoreSize);
    if (Recover) {
      CrashTerm = SplitBlockAndInsertIfThen(Cmp2, CheckTerm, false);
    } else {
      BasicBlock *CrashBlock =
        BasicBlock::Create(*C, "", NextBB->getParent(), NextBB);
      CrashTerm = new UnreachableInst(*C, CrashBlock);
      BranchInst *NewTerm = BranchInst::Create(CrashBlock, NextBB, Cmp2);
      ReplaceInstWithInst(CheckTerm, NewTerm);
    }
  } else {
    CrashTerm = SplitBlockAndInsertIfThen(Cmp, InsertBefore, !Recover);
  }

  Instruction *Crash = generateCrashCode(
      CrashTerm, AddrLong, IsWrite, AccessSizeIndex, SizeArgument, Exp, RTCI);
  if (OrigIns->getDebugLoc())
    Crash->setDebugLoc(OrigIns->getDebugLoc());
}

// Instrument unusual size or unusual alignment.
// We can not do it with a single check, so we do 1-byte check for the first
// and the last bytes. We call __asan_report_*_n(addr, real_size) to be able
// to report the actual access size.
void AddressSanitizer::instrumentUnusualSizeOrAlignment(
    Instruction *I, Instruction *InsertBefore, Value *Addr,
    TypeSize TypeStoreSize, bool IsWrite, Value *SizeArgument, bool UseCalls,
    uint32_t Exp, RuntimeCallInserter &RTCI) {
  InstrumentationIRBuilder IRB(InsertBefore);
  Value *NumBits = IRB.CreateTypeSize(IntptrTy, TypeStoreSize);
  Value *Size = IRB.CreateLShr(NumBits, ConstantInt::get(IntptrTy, 3));

  Value *AddrLong = IRB.CreatePointerCast(Addr, IntptrTy);
  if (UseCalls) {
    if (Exp == 0)
      RTCI.createRuntimeCall(IRB, AsanMemoryAccessCallbackSized[IsWrite][0],
                             {AddrLong, Size});
    else
      RTCI.createRuntimeCall(
          IRB, AsanMemoryAccessCallbackSized[IsWrite][1],
          {AddrLong, Size, ConstantInt::get(IRB.getInt32Ty(), Exp)});
  } else {
    Value *SizeMinusOne = IRB.CreateSub(Size, ConstantInt::get(IntptrTy, 1));
    Value *LastByte = IRB.CreateIntToPtr(
        IRB.CreateAdd(AddrLong, SizeMinusOne),
        Addr->getType());
    instrumentAddress(I, InsertBefore, Addr, {}, 8, IsWrite, Size, false, Exp,
                      RTCI);
    instrumentAddress(I, InsertBefore, LastByte, {}, 8, IsWrite, Size, false,
                      Exp, RTCI);
  }
}

void ModuleAddressSanitizer::poisonOneInitializer(Function &GlobalInit) {
  // Set up the arguments to our poison/unpoison functions.
  IRBuilder<> IRB(&GlobalInit.front(),
                  GlobalInit.front().getFirstInsertionPt());

  // Add a call to poison all external globals before the given function starts.
  Value *ModuleNameAddr =
      ConstantExpr::getPointerCast(getOrCreateModuleName(), IntptrTy);
  IRB.CreateCall(AsanPoisonGlobals, ModuleNameAddr);

  // Add calls to unpoison all globals before each return instruction.
  for (auto &BB : GlobalInit)
    if (ReturnInst *RI = dyn_cast<ReturnInst>(BB.getTerminator()))
      CallInst::Create(AsanUnpoisonGlobals, "", RI->getIterator());
}

void ModuleAddressSanitizer::createInitializerPoisonCalls() {
  GlobalVariable *GV = M.getGlobalVariable("llvm.global_ctors");
  if (!GV)
    return;

  ConstantArray *CA = dyn_cast<ConstantArray>(GV->getInitializer());
  if (!CA)
    return;

  for (Use &OP : CA->operands()) {
    if (isa<ConstantAggregateZero>(OP)) continue;
    ConstantStruct *CS = cast<ConstantStruct>(OP);

    // Must have a function or null ptr.
    if (Function *F = dyn_cast<Function>(CS->getOperand(1))) {
      if (F->getName() == kAsanModuleCtorName) continue;
      auto *Priority = cast<ConstantInt>(CS->getOperand(0));
      // Don't instrument CTORs that will run before asan.module_ctor.
      if (Priority->getLimitedValue() <= GetCtorAndDtorPriority(TargetTriple))
        continue;
      poisonOneInitializer(*F);
    }
  }
}

const GlobalVariable *
ModuleAddressSanitizer::getExcludedAliasedGlobal(const GlobalAlias &GA) const {
  // In case this function should be expanded to include rules that do not just
  // apply when CompileKernel is true, either guard all existing rules with an
  // 'if (CompileKernel) { ... }' or be absolutely sure that all these rules
  // should also apply to user space.
  assert(CompileKernel && "Only expecting to be called when compiling kernel");

  const Constant *C = GA.getAliasee();

  // When compiling the kernel, globals that are aliased by symbols prefixed
  // by "__" are special and cannot be padded with a redzone.
  if (GA.getName().starts_with("__"))
    return dyn_cast<GlobalVariable>(C->stripPointerCastsAndAliases());

  return nullptr;
}

bool ModuleAddressSanitizer::shouldInstrumentGlobal(GlobalVariable *G) const {
  Type *Ty = G->getValueType();
  LLVM_DEBUG(dbgs() << "GLOBAL: " << *G << "\n");

  if (G->hasSanitizerMetadata() && G->getSanitizerMetadata().NoAddress)
    return false;
  if (!Ty->isSized()) return false;
  if (!G->hasInitializer()) return false;
  // Globals in address space 1 and 4 are supported for AMDGPU.
  if (G->getAddressSpace() &&
      !(TargetTriple.isAMDGPU() && !isUnsupportedAMDGPUAddrspace(G)))
    return false;
  if (GlobalWasGeneratedByCompiler(G)) return false; // Our own globals.
  // Two problems with thread-locals:
  //   - The address of the main thread's copy can't be computed at link-time.
  //   - Need to poison all copies, not just the main thread's one.
  if (G->isThreadLocal()) return false;
  // For now, just ignore this Global if the alignment is large.
  if (G->getAlign() && *G->getAlign() > getMinRedzoneSizeForGlobal()) return false;

  // For non-COFF targets, only instrument globals known to be defined by this
  // TU.
  // FIXME: We can instrument comdat globals on ELF if we are using the
  // GC-friendly metadata scheme.
  if (!TargetTriple.isOSBinFormatCOFF()) {
    if (!G->hasExactDefinition() || G->hasComdat())
      return false;
  } else {
    // On COFF, don't instrument non-ODR linkages.
    if (G->isInterposable())
      return false;
    // If the global has AvailableExternally linkage, then it is not in this
    // module, which means it does not need to be instrumented.
    if (G->hasAvailableExternallyLinkage())
      return false;
  }

  // If a comdat is present, it must have a selection kind that implies ODR
  // semantics: no duplicates, any, or exact match.
  if (Comdat *C = G->getComdat()) {
    switch (C->getSelectionKind()) {
    case Comdat::Any:
    case Comdat::ExactMatch:
    case Comdat::NoDeduplicate:
      break;
    case Comdat::Largest:
    case Comdat::SameSize:
      return false;
    }
  }

  if (G->hasSection()) {
    // The kernel uses explicit sections for mostly special global variables
    // that we should not instrument. E.g. the kernel may rely on their layout
    // without redzones, or remove them at link time ("discard.*"), etc.
    if (CompileKernel)
      return false;

    StringRef Section = G->getSection();

    // Globals from llvm.metadata aren't emitted, do not instrument them.
    if (Section == "llvm.metadata") return false;
    // Do not instrument globals from special LLVM sections.
    if (Section.contains("__llvm") || Section.contains("__LLVM"))
      return false;

    // Do not instrument function pointers to initialization and termination
    // routines: dynamic linker will not properly handle redzones.
    if (Section.starts_with(".preinit_array") ||
        Section.starts_with(".init_array") ||
        Section.starts_with(".fini_array")) {
      return false;
    }

    // Do not instrument user-defined sections (with names resembling
    // valid C identifiers)
    if (TargetTriple.isOSBinFormatELF()) {
      if (llvm::all_of(Section,
                       [](char c) { return llvm::isAlnum(c) || c == '_'; }))
        return false;
    }

    // On COFF, if the section name contains '$', it is highly likely that the
    // user is using section sorting to create an array of globals similar to
    // the way initialization callbacks are registered in .init_array and
    // .CRT$XCU. The ATL also registers things in .ATL$__[azm]. Adding redzones
    // to such globals is counterproductive, because the intent is that they
    // will form an array, and out-of-bounds accesses are expected.
    // See https://github.com/google/sanitizers/issues/305
    // and http://msdn.microsoft.com/en-US/en-en/library/bb918180(v=vs.120).aspx
    if (TargetTriple.isOSBinFormatCOFF() && Section.contains('$')) {
      LLVM_DEBUG(dbgs() << "Ignoring global in sorted section (contains '$'): "
                        << *G << "\n");
      return false;
    }

    if (TargetTriple.isOSBinFormatMachO()) {
      StringRef ParsedSegment, ParsedSection;
      unsigned TAA = 0, StubSize = 0;
      bool TAAParsed;
      cantFail(MCSectionMachO::ParseSectionSpecifier(
          Section, ParsedSegment, ParsedSection, TAA, TAAParsed, StubSize));

      // Ignore the globals from the __OBJC section. The ObjC runtime assumes
      // those conform to /usr/lib/objc/runtime.h, so we can't add redzones to
      // them.
      if (ParsedSegment == "__OBJC" ||
          (ParsedSegment == "__DATA" && ParsedSection.starts_with("__objc_"))) {
        LLVM_DEBUG(dbgs() << "Ignoring ObjC runtime global: " << *G << "\n");
        return false;
      }
      // See https://github.com/google/sanitizers/issues/32
      // Constant CFString instances are compiled in the following way:
      //  -- the string buffer is emitted into
      //     __TEXT,__cstring,cstring_literals
      //  -- the constant NSConstantString structure referencing that buffer
      //     is placed into __DATA,__cfstring
      // Therefore there's no point in placing redzones into __DATA,__cfstring.
      // Moreover, it causes the linker to crash on OS X 10.7
      if (ParsedSegment == "__DATA" && ParsedSection == "__cfstring") {
        LLVM_DEBUG(dbgs() << "Ignoring CFString: " << *G << "\n");
        return false;
      }
      // The linker merges the contents of cstring_literals and removes the
      // trailing zeroes.
      if (ParsedSegment == "__TEXT" && (TAA & MachO::S_CSTRING_LITERALS)) {
        LLVM_DEBUG(dbgs() << "Ignoring a cstring literal: " << *G << "\n");
        return false;
      }
    }
  }

  if (CompileKernel) {
    // Globals that prefixed by "__" are special and cannot be padded with a
    // redzone.
    if (G->getName().starts_with("__"))
      return false;
  }

  return true;
}

// On Mach-O platforms, we emit global metadata in a separate section of the
// binary in order to allow the linker to properly dead strip. This is only
// supported on recent versions of ld64.
bool ModuleAddressSanitizer::ShouldUseMachOGlobalsSection() const {
  if (!TargetTriple.isOSBinFormatMachO())
    return false;

  if (TargetTriple.isMacOSX() && !TargetTriple.isMacOSXVersionLT(10, 11))
    return true;
  if (TargetTriple.isiOS() /* or tvOS */ && !TargetTriple.isOSVersionLT(9))
    return true;
  if (TargetTriple.isWatchOS() && !TargetTriple.isOSVersionLT(2))
    return true;
  if (TargetTriple.isDriverKit())
    return true;
  if (TargetTriple.isXROS())
    return true;

  return false;
}

StringRef ModuleAddressSanitizer::getGlobalMetadataSection() const {
  switch (TargetTriple.getObjectFormat()) {
  case Triple::COFF:  return ".ASAN$GL";
  case Triple::ELF:   return "asan_globals";
  case Triple::MachO: return "__DATA,__asan_globals,regular";
  case Triple::Wasm:
  case Triple::GOFF:
  case Triple::SPIRV:
  case Triple::XCOFF:
  case Triple::DXContainer:
    report_fatal_error(
        "ModuleAddressSanitizer not implemented for object file format");
  case Triple::UnknownObjectFormat:
    break;
  }
  llvm_unreachable("unsupported object format");
}

void ModuleAddressSanitizer::initializeCallbacks() {
  IRBuilder<> IRB(*C);

  // Declare our poisoning and unpoisoning functions.
  AsanPoisonGlobals =
      M.getOrInsertFunction(kAsanPoisonGlobalsName, IRB.getVoidTy(), IntptrTy);
  AsanUnpoisonGlobals =
      M.getOrInsertFunction(kAsanUnpoisonGlobalsName, IRB.getVoidTy());

  // Declare functions that register/unregister globals.
  AsanRegisterGlobals = M.getOrInsertFunction(
      kAsanRegisterGlobalsName, IRB.getVoidTy(), IntptrTy, IntptrTy);
  AsanUnregisterGlobals = M.getOrInsertFunction(
      kAsanUnregisterGlobalsName, IRB.getVoidTy(), IntptrTy, IntptrTy);

  // Declare the functions that find globals in a shared object and then invoke
  // the (un)register function on them.
  AsanRegisterImageGlobals = M.getOrInsertFunction(
      kAsanRegisterImageGlobalsName, IRB.getVoidTy(), IntptrTy);
  AsanUnregisterImageGlobals = M.getOrInsertFunction(
      kAsanUnregisterImageGlobalsName, IRB.getVoidTy(), IntptrTy);

  AsanRegisterElfGlobals =
      M.getOrInsertFunction(kAsanRegisterElfGlobalsName, IRB.getVoidTy(),
                            IntptrTy, IntptrTy, IntptrTy);
  AsanUnregisterElfGlobals =
      M.getOrInsertFunction(kAsanUnregisterElfGlobalsName, IRB.getVoidTy(),
                            IntptrTy, IntptrTy, IntptrTy);
}

// Put the metadata and the instrumented global in the same group. This ensures
// that the metadata is discarded if the instrumented global is discarded.
void ModuleAddressSanitizer::SetComdatForGlobalMetadata(
    GlobalVariable *G, GlobalVariable *Metadata, StringRef InternalSuffix) {
  Module &M = *G->getParent();
  Comdat *C = G->getComdat();
  if (!C) {
    if (!G->hasName()) {
      // If G is unnamed, it must be internal. Give it an artificial name
      // so we can put it in a comdat.
      assert(G->hasLocalLinkage());
      G->setName(genName("anon_global"));
    }

    if (!InternalSuffix.empty() && G->hasLocalLinkage()) {
      std::string Name = std::string(G->getName());
      Name += InternalSuffix;
      C = M.getOrInsertComdat(Name);
    } else {
      C = M.getOrInsertComdat(G->getName());
    }

    // Make this IMAGE_COMDAT_SELECT_NODUPLICATES on COFF. Also upgrade private
    // linkage to internal linkage so that a symbol table entry is emitted. This
    // is necessary in order to create the comdat group.
    if (TargetTriple.isOSBinFormatCOFF()) {
      C->setSelectionKind(Comdat::NoDeduplicate);
      if (G->hasPrivateLinkage())
        G->setLinkage(GlobalValue::InternalLinkage);
    }
    G->setComdat(C);
  }

  assert(G->hasComdat());
  Metadata->setComdat(G->getComdat());
}

// Create a separate metadata global and put it in the appropriate ASan
// global registration section.
GlobalVariable *
ModuleAddressSanitizer::CreateMetadataGlobal(Constant *Initializer,
                                             StringRef OriginalName) {
  auto Linkage = TargetTriple.isOSBinFormatMachO()
                     ? GlobalVariable::InternalLinkage
                     : GlobalVariable::PrivateLinkage;
  GlobalVariable *Metadata = new GlobalVariable(
      M, Initializer->getType(), false, Linkage, Initializer,
      Twine("__asan_global_") + GlobalValue::dropLLVMManglingEscape(OriginalName));
  Metadata->setSection(getGlobalMetadataSection());
  // Place metadata in a large section for x86-64 ELF binaries to mitigate
  // relocation pressure.
  setGlobalVariableLargeSection(TargetTriple, *Metadata);
  return Metadata;
}

Instruction *ModuleAddressSanitizer::CreateAsanModuleDtor() {
  AsanDtorFunction = Function::createWithDefaultAttr(
      FunctionType::get(Type::getVoidTy(*C), false),
      GlobalValue::InternalLinkage, 0, kAsanModuleDtorName, &M);
  AsanDtorFunction->addFnAttr(Attribute::NoUnwind);
  // Ensure Dtor cannot be discarded, even if in a comdat.
  appendToUsed(M, {AsanDtorFunction});
  BasicBlock *AsanDtorBB = BasicBlock::Create(*C, "", AsanDtorFunction);

  return ReturnInst::Create(*C, AsanDtorBB);
}

void ModuleAddressSanitizer::InstrumentGlobalsCOFF(
    IRBuilder<> &IRB, ArrayRef<GlobalVariable *> ExtendedGlobals,
    ArrayRef<Constant *> MetadataInitializers) {
  assert(ExtendedGlobals.size() == MetadataInitializers.size());
  auto &DL = M.getDataLayout();

  SmallVector<GlobalValue *, 16> MetadataGlobals(ExtendedGlobals.size());
  for (size_t i = 0; i < ExtendedGlobals.size(); i++) {
    Constant *Initializer = MetadataInitializers[i];
    GlobalVariable *G = ExtendedGlobals[i];
    GlobalVariable *Metadata = CreateMetadataGlobal(Initializer, G->getName());
    MDNode *MD = MDNode::get(M.getContext(), ValueAsMetadata::get(G));
    Metadata->setMetadata(LLVMContext::MD_associated, MD);
    MetadataGlobals[i] = Metadata;

    // The MSVC linker always inserts padding when linking incrementally. We
    // cope with that by aligning each struct to its size, which must be a power
    // of two.
    unsigned SizeOfGlobalStruct = DL.getTypeAllocSize(Initializer->getType());
    assert(isPowerOf2_32(SizeOfGlobalStruct) &&
           "global metadata will not be padded appropriately");
    Metadata->setAlignment(assumeAligned(SizeOfGlobalStruct));

    SetComdatForGlobalMetadata(G, Metadata, "");
  }

  // Update llvm.compiler.used, adding the new metadata globals. This is
  // needed so that during LTO these variables stay alive.
  if (!MetadataGlobals.empty())
    appendToCompilerUsed(M, MetadataGlobals);
}

void ModuleAddressSanitizer::instrumentGlobalsELF(
    IRBuilder<> &IRB, ArrayRef<GlobalVariable *> ExtendedGlobals,
    ArrayRef<Constant *> MetadataInitializers,
    const std::string &UniqueModuleId) {
  assert(ExtendedGlobals.size() == MetadataInitializers.size());

  // Putting globals in a comdat changes the semantic and potentially cause
  // false negative odr violations at link time. If odr indicators are used, we
  // keep the comdat sections, as link time odr violations will be dectected on
  // the odr indicator symbols.
  bool UseComdatForGlobalsGC = UseOdrIndicator && !UniqueModuleId.empty();

  SmallVector<GlobalValue *, 16> MetadataGlobals(ExtendedGlobals.size());
  for (size_t i = 0; i < ExtendedGlobals.size(); i++) {
    GlobalVariable *G = ExtendedGlobals[i];
    GlobalVariable *Metadata =
        CreateMetadataGlobal(MetadataInitializers[i], G->getName());
    MDNode *MD = MDNode::get(M.getContext(), ValueAsMetadata::get(G));
    Metadata->setMetadata(LLVMContext::MD_associated, MD);
    MetadataGlobals[i] = Metadata;

    if (UseComdatForGlobalsGC)
      SetComdatForGlobalMetadata(G, Metadata, UniqueModuleId);
  }

  // Update llvm.compiler.used, adding the new metadata globals. This is
  // needed so that during LTO these variables stay alive.
  if (!MetadataGlobals.empty())
    appendToCompilerUsed(M, MetadataGlobals);

  // RegisteredFlag serves two purposes. First, we can pass it to dladdr()
  // to look up the loaded image that contains it. Second, we can store in it
  // whether registration has already occurred, to prevent duplicate
  // registration.
  //
  // Common linkage ensures that there is only one global per shared library.
  GlobalVariable *RegisteredFlag = new GlobalVariable(
      M, IntptrTy, false, GlobalVariable::CommonLinkage,
      ConstantInt::get(IntptrTy, 0), kAsanGlobalsRegisteredFlagName);
  RegisteredFlag->setVisibility(GlobalVariable::HiddenVisibility);

  // Create start and stop symbols.
  GlobalVariable *StartELFMetadata = new GlobalVariable(
      M, IntptrTy, false, GlobalVariable::ExternalWeakLinkage, nullptr,
      "__start_" + getGlobalMetadataSection());
  StartELFMetadata->setVisibility(GlobalVariable::HiddenVisibility);
  GlobalVariable *StopELFMetadata = new GlobalVariable(
      M, IntptrTy, false, GlobalVariable::ExternalWeakLinkage, nullptr,
      "__stop_" + getGlobalMetadataSection());
  StopELFMetadata->setVisibility(GlobalVariable::HiddenVisibility);

  // Create a call to register the globals with the runtime.
  if (ConstructorKind == AsanCtorKind::Global)
    IRB.CreateCall(AsanRegisterElfGlobals,
                 {IRB.CreatePointerCast(RegisteredFlag, IntptrTy),
                  IRB.CreatePointerCast(StartELFMetadata, IntptrTy),
                  IRB.CreatePointerCast(StopELFMetadata, IntptrTy)});

  // We also need to unregister globals at the end, e.g., when a shared library
  // gets closed.
  if (DestructorKind != AsanDtorKind::None && !MetadataGlobals.empty()) {
    IRBuilder<> IrbDtor(CreateAsanModuleDtor());
    IrbDtor.CreateCall(AsanUnregisterElfGlobals,
                       {IRB.CreatePointerCast(RegisteredFlag, IntptrTy),
                        IRB.CreatePointerCast(StartELFMetadata, IntptrTy),
                        IRB.CreatePointerCast(StopELFMetadata, IntptrTy)});
  }
}

void ModuleAddressSanitizer::InstrumentGlobalsMachO(
    IRBuilder<> &IRB, ArrayRef<GlobalVariable *> ExtendedGlobals,
    ArrayRef<Constant *> MetadataInitializers) {
  assert(ExtendedGlobals.size() == MetadataInitializers.size());

  // On recent Mach-O platforms, use a structure which binds the liveness of
  // the global variable to the metadata struct. Keep the list of "Liveness" GV
  // created to be added to llvm.compiler.used
  StructType *LivenessTy = StructType::get(IntptrTy, IntptrTy);
  SmallVector<GlobalValue *, 16> LivenessGlobals(ExtendedGlobals.size());

  for (size_t i = 0; i < ExtendedGlobals.size(); i++) {
    Constant *Initializer = MetadataInitializers[i];
    GlobalVariable *G = ExtendedGlobals[i];
    GlobalVariable *Metadata = CreateMetadataGlobal(Initializer, G->getName());

    // On recent Mach-O platforms, we emit the global metadata in a way that
    // allows the linker to properly strip dead globals.
    auto LivenessBinder =
        ConstantStruct::get(LivenessTy, Initializer->getAggregateElement(0u),
                            ConstantExpr::getPointerCast(Metadata, IntptrTy));
    GlobalVariable *Liveness = new GlobalVariable(
        M, LivenessTy, false, GlobalVariable::InternalLinkage, LivenessBinder,
        Twine("__asan_binder_") + G->getName());
    Liveness->setSection("__DATA,__asan_liveness,regular,live_support");
    LivenessGlobals[i] = Liveness;
  }

  // Update llvm.compiler.used, adding the new liveness globals. This is
  // needed so that during LTO these variables stay alive. The alternative
  // would be to have the linker handling the LTO symbols, but libLTO
  // current API does not expose access to the section for each symbol.
  if (!LivenessGlobals.empty())
    appendToCompilerUsed(M, LivenessGlobals);

  // RegisteredFlag serves two purposes. First, we can pass it to dladdr()
  // to look up the loaded image that contains it. Second, we can store in it
  // whether registration has already occurred, to prevent duplicate
  // registration.
  //
  // common linkage ensures that there is only one global per shared library.
  GlobalVariable *RegisteredFlag = new GlobalVariable(
      M, IntptrTy, false, GlobalVariable::CommonLinkage,
      ConstantInt::get(IntptrTy, 0), kAsanGlobalsRegisteredFlagName);
  RegisteredFlag->setVisibility(GlobalVariable::HiddenVisibility);

  if (ConstructorKind == AsanCtorKind::Global)
    IRB.CreateCall(AsanRegisterImageGlobals,
                 {IRB.CreatePointerCast(RegisteredFlag, IntptrTy)});

  // We also need to unregister globals at the end, e.g., when a shared library
  // gets closed.
  if (DestructorKind != AsanDtorKind::None) {
    IRBuilder<> IrbDtor(CreateAsanModuleDtor());
    IrbDtor.CreateCall(AsanUnregisterImageGlobals,
                       {IRB.CreatePointerCast(RegisteredFlag, IntptrTy)});
  }
}

void ModuleAddressSanitizer::InstrumentGlobalsWithMetadataArray(
    IRBuilder<> &IRB, ArrayRef<GlobalVariable *> ExtendedGlobals,
    ArrayRef<Constant *> MetadataInitializers) {
  assert(ExtendedGlobals.size() == MetadataInitializers.size());
  unsigned N = ExtendedGlobals.size();
  assert(N > 0);

  // On platforms that don't have a custom metadata section, we emit an array
  // of global metadata structures.
  ArrayType *ArrayOfGlobalStructTy =
      ArrayType::get(MetadataInitializers[0]->getType(), N);
  auto AllGlobals = new GlobalVariable(
      M, ArrayOfGlobalStructTy, false, GlobalVariable::InternalLinkage,
      ConstantArray::get(ArrayOfGlobalStructTy, MetadataInitializers), "");
  if (Mapping.Scale > 3)
    AllGlobals->setAlignment(Align(1ULL << Mapping.Scale));

  if (ConstructorKind == AsanCtorKind::Global)
    IRB.CreateCall(AsanRegisterGlobals,
                 {IRB.CreatePointerCast(AllGlobals, IntptrTy),
                  ConstantInt::get(IntptrTy, N)});

  // We also need to unregister globals at the end, e.g., when a shared library
  // gets closed.
  if (DestructorKind != AsanDtorKind::None) {
    IRBuilder<> IrbDtor(CreateAsanModuleDtor());
    IrbDtor.CreateCall(AsanUnregisterGlobals,
                       {IRB.CreatePointerCast(AllGlobals, IntptrTy),
                        ConstantInt::get(IntptrTy, N)});
  }
}

// This function replaces all global variables with new variables that have
// trailing redzones. It also creates a function that poisons
// redzones and inserts this function into llvm.global_ctors.
// Sets *CtorComdat to true if the global registration code emitted into the
// asan constructor is comdat-compatible.
void ModuleAddressSanitizer::instrumentGlobals(IRBuilder<> &IRB,
                                               bool *CtorComdat) {
  // Build set of globals that are aliased by some GA, where
  // getExcludedAliasedGlobal(GA) returns the relevant GlobalVariable.
  SmallPtrSet<const GlobalVariable *, 16> AliasedGlobalExclusions;
  if (CompileKernel) {
    for (auto &GA : M.aliases()) {
      if (const GlobalVariable *GV = getExcludedAliasedGlobal(GA))
        AliasedGlobalExclusions.insert(GV);
    }
  }

  SmallVector<GlobalVariable *, 16> GlobalsToChange;
  for (auto &G : M.globals()) {
    if (!AliasedGlobalExclusions.count(&G) && shouldInstrumentGlobal(&G))
      GlobalsToChange.push_back(&G);
  }

  size_t n = GlobalsToChange.size();
  auto &DL = M.getDataLayout();

  // A global is described by a structure
  //   size_t beg;
  //   size_t size;
  //   size_t size_with_redzone;
  //   const char *name;
  //   const char *module_name;
  //   size_t has_dynamic_init;
  //   size_t padding_for_windows_msvc_incremental_link;
  //   size_t odr_indicator;
  // We initialize an array of such structures and pass it to a run-time call.
  StructType *GlobalStructTy =
      StructType::get(IntptrTy, IntptrTy, IntptrTy, IntptrTy, IntptrTy,
                      IntptrTy, IntptrTy, IntptrTy);
  SmallVector<GlobalVariable *, 16> NewGlobals(n);
  SmallVector<Constant *, 16> Initializers(n);

  for (size_t i = 0; i < n; i++) {
    GlobalVariable *G = GlobalsToChange[i];

    GlobalValue::SanitizerMetadata MD;
    if (G->hasSanitizerMetadata())
      MD = G->getSanitizerMetadata();

    // The runtime library tries demangling symbol names in the descriptor but
    // functionality like __cxa_demangle may be unavailable (e.g.
    // -static-libstdc++). So we demangle the symbol names here.
    std::string NameForGlobal = G->getName().str();
    GlobalVariable *Name =
        createPrivateGlobalForString(M, llvm::demangle(NameForGlobal),
                                     /*AllowMerging*/ true, genName("global"));

    Type *Ty = G->getValueType();
    const uint64_t SizeInBytes = DL.getTypeAllocSize(Ty);
    const uint64_t RightRedzoneSize = getRedzoneSizeForGlobal(SizeInBytes);
    Type *RightRedZoneTy = ArrayType::get(IRB.getInt8Ty(), RightRedzoneSize);

    StructType *NewTy = StructType::get(Ty, RightRedZoneTy);
    Constant *NewInitializer = ConstantStruct::get(
        NewTy, G->getInitializer(), Constant::getNullValue(RightRedZoneTy));

    // Create a new global variable with enough space for a redzone.
    GlobalValue::LinkageTypes Linkage = G->getLinkage();
    if (G->isConstant() && Linkage == GlobalValue::PrivateLinkage)
      Linkage = GlobalValue::InternalLinkage;
    GlobalVariable *NewGlobal = new GlobalVariable(
        M, NewTy, G->isConstant(), Linkage, NewInitializer, "", G,
        G->getThreadLocalMode(), G->getAddressSpace());
    NewGlobal->copyAttributesFrom(G);
    NewGlobal->setComdat(G->getComdat());
    NewGlobal->setAlignment(Align(getMinRedzoneSizeForGlobal()));
    // Don't fold globals with redzones. ODR violation detector and redzone
    // poisoning implicitly creates a dependence on the global's address, so it
    // is no longer valid for it to be marked unnamed_addr.
    NewGlobal->setUnnamedAddr(GlobalValue::UnnamedAddr::None);

    // Move null-terminated C strings to "__asan_cstring" section on Darwin.
    if (TargetTriple.isOSBinFormatMachO() && !G->hasSection() &&
        G->isConstant()) {
      auto Seq = dyn_cast<ConstantDataSequential>(G->getInitializer());
      if (Seq && Seq->isCString())
        NewGlobal->setSection("__TEXT,__asan_cstring,regular");
    }

    // Transfer the debug info and type metadata.  The payload starts at offset
    // zero so we can copy the metadata over as is.
    NewGlobal->copyMetadata(G, 0);

    Value *Indices2[2];
    Indices2[0] = IRB.getInt32(0);
    Indices2[1] = IRB.getInt32(0);

    G->replaceAllUsesWith(
        ConstantExpr::getGetElementPtr(NewTy, NewGlobal, Indices2, true));
    NewGlobal->takeName(G);
    G->eraseFromParent();
    NewGlobals[i] = NewGlobal;

    Constant *ODRIndicator = ConstantPointerNull::get(PtrTy);
    GlobalValue *InstrumentedGlobal = NewGlobal;

    bool CanUsePrivateAliases =
        TargetTriple.isOSBinFormatELF() || TargetTriple.isOSBinFormatMachO() ||
        TargetTriple.isOSBinFormatWasm();
    if (CanUsePrivateAliases && UsePrivateAlias) {
      // Create local alias for NewGlobal to avoid crash on ODR between
      // instrumented and non-instrumented libraries.
      InstrumentedGlobal =
          GlobalAlias::create(GlobalValue::PrivateLinkage, "", NewGlobal);
    }

    // ODR should not happen for local linkage.
    if (NewGlobal->hasLocalLinkage()) {
      ODRIndicator =
          ConstantExpr::getIntToPtr(ConstantInt::get(IntptrTy, -1), PtrTy);
    } else if (UseOdrIndicator) {
      // With local aliases, we need to provide another externally visible
      // symbol __odr_asan_XXX to detect ODR violation.
      auto *ODRIndicatorSym =
          new GlobalVariable(M, IRB.getInt8Ty(), false, Linkage,
                             Constant::getNullValue(IRB.getInt8Ty()),
                             kODRGenPrefix + NameForGlobal, nullptr,
                             NewGlobal->getThreadLocalMode());

      // Set meaningful attributes for indicator symbol.
      ODRIndicatorSym->setVisibility(NewGlobal->getVisibility());
      ODRIndicatorSym->setDLLStorageClass(NewGlobal->getDLLStorageClass());
      ODRIndicatorSym->setAlignment(Align(1));
      ODRIndicator = ODRIndicatorSym;
    }

    Constant *Initializer = ConstantStruct::get(
        GlobalStructTy,
        ConstantExpr::getPointerCast(InstrumentedGlobal, IntptrTy),
        ConstantInt::get(IntptrTy, SizeInBytes),
        ConstantInt::get(IntptrTy, SizeInBytes + RightRedzoneSize),
        ConstantExpr::getPointerCast(Name, IntptrTy),
        ConstantExpr::getPointerCast(getOrCreateModuleName(), IntptrTy),
        ConstantInt::get(IntptrTy, MD.IsDynInit),
        Constant::getNullValue(IntptrTy),
        ConstantExpr::getPointerCast(ODRIndicator, IntptrTy));

    LLVM_DEBUG(dbgs() << "NEW GLOBAL: " << *NewGlobal << "\n");

    Initializers[i] = Initializer;
  }

  // Add instrumented globals to llvm.compiler.used list to avoid LTO from
  // ConstantMerge'ing them.
  SmallVector<GlobalValue *, 16> GlobalsToAddToUsedList;
  for (size_t i = 0; i < n; i++) {
    GlobalVariable *G = NewGlobals[i];
    if (G->getName().empty()) continue;
    GlobalsToAddToUsedList.push_back(G);
  }
  appendToCompilerUsed(M, ArrayRef<GlobalValue *>(GlobalsToAddToUsedList));

  if (UseGlobalsGC && TargetTriple.isOSBinFormatELF()) {
    // Use COMDAT and register globals even if n == 0 to ensure that (a) the
    // linkage unit will only have one module constructor, and (b) the register
    // function will be called. The module destructor is not created when n ==
    // 0.
    *CtorComdat = true;
    instrumentGlobalsELF(IRB, NewGlobals, Initializers, getUniqueModuleId(&M));
  } else if (n == 0) {
    // When UseGlobalsGC is false, COMDAT can still be used if n == 0, because
    // all compile units will have identical module constructor/destructor.
    *CtorComdat = TargetTriple.isOSBinFormatELF();
  } else {
    *CtorComdat = false;
    if (UseGlobalsGC && TargetTriple.isOSBinFormatCOFF()) {
      InstrumentGlobalsCOFF(IRB, NewGlobals, Initializers);
    } else if (UseGlobalsGC && ShouldUseMachOGlobalsSection()) {
      InstrumentGlobalsMachO(IRB, NewGlobals, Initializers);
    } else {
      InstrumentGlobalsWithMetadataArray(IRB, NewGlobals, Initializers);
    }
  }

  // Create calls for poisoning before initializers run and unpoisoning after.
  if (ClInitializers)
    createInitializerPoisonCalls();

  LLVM_DEBUG(dbgs() << M);
}

uint64_t
ModuleAddressSanitizer::getRedzoneSizeForGlobal(uint64_t SizeInBytes) const {
  constexpr uint64_t kMaxRZ = 1 << 18;
  const uint64_t MinRZ = getMinRedzoneSizeForGlobal();

  uint64_t RZ = 0;
  if (SizeInBytes <= MinRZ / 2) {
    // Reduce redzone size for small size objects, e.g. int, char[1]. MinRZ is
    // at least 32 bytes, optimize when SizeInBytes is less than or equal to
    // half of MinRZ.
    RZ = MinRZ - SizeInBytes;
  } else {
    // Calculate RZ, where MinRZ <= RZ <= MaxRZ, and RZ ~ 1/4 * SizeInBytes.
    RZ = std::clamp((SizeInBytes / MinRZ / 4) * MinRZ, MinRZ, kMaxRZ);

    // Round up to multiple of MinRZ.
    if (SizeInBytes % MinRZ)
      RZ += MinRZ - (SizeInBytes % MinRZ);
  }

  assert((RZ + SizeInBytes) % MinRZ == 0);

  return RZ;
}

int ModuleAddressSanitizer::GetAsanVersion() const {
  int LongSize = M.getDataLayout().getPointerSizeInBits();
  bool isAndroid = M.getTargetTriple().isAndroid();
  int Version = 8;
  // 32-bit Android is one version ahead because of the switch to dynamic
  // shadow.
  Version += (LongSize == 32 && isAndroid);
  return Version;
}

GlobalVariable *ModuleAddressSanitizer::getOrCreateModuleName() {
  if (!ModuleName) {
    // We shouldn't merge same module names, as this string serves as unique
    // module ID in runtime.
    ModuleName =
        createPrivateGlobalForString(M, M.getModuleIdentifier(),
                                     /*AllowMerging*/ false, genName("module"));
  }
  return ModuleName;
}

bool ModuleAddressSanitizer::instrumentModule() {
  initializeCallbacks();

  for (Function &F : M)
    removeASanIncompatibleFnAttributes(F, /*ReadsArgMem=*/false);

  // Create a module constructor. A destructor is created lazily because not all
  // platforms, and not all modules need it.
  if (ConstructorKind == AsanCtorKind::Global) {
    if (CompileKernel) {
      // The kernel always builds with its own runtime, and therefore does not
      // need the init and version check calls.
      AsanCtorFunction = createSanitizerCtor(M, kAsanModuleCtorName);
    } else {
      std::string AsanVersion = std::to_string(GetAsanVersion());
      std::string VersionCheckName =
          InsertVersionCheck ? (kAsanVersionCheckNamePrefix + AsanVersion) : "";
      std::tie(AsanCtorFunction, std::ignore) =
          createSanitizerCtorAndInitFunctions(
              M, kAsanModuleCtorName, kAsanInitName, /*InitArgTypes=*/{},
              /*InitArgs=*/{}, VersionCheckName);
    }
  }

  bool CtorComdat = true;
  if (ClGlobals) {
    assert(AsanCtorFunction || ConstructorKind == AsanCtorKind::None);
    if (AsanCtorFunction) {
      IRBuilder<> IRB(AsanCtorFunction->getEntryBlock().getTerminator());
      instrumentGlobals(IRB, &CtorComdat);
    } else {
      IRBuilder<> IRB(*C);
      instrumentGlobals(IRB, &CtorComdat);
    }
  }

  const uint64_t Priority = GetCtorAndDtorPriority(TargetTriple);

  // Put the constructor and destructor in comdat if both
  // (1) global instrumentation is not TU-specific
  // (2) target is ELF.
  if (UseCtorComdat && TargetTriple.isOSBinFormatELF() && CtorComdat) {
    if (AsanCtorFunction) {
      AsanCtorFunction->setComdat(M.getOrInsertComdat(kAsanModuleCtorName));
      appendToGlobalCtors(M, AsanCtorFunction, Priority, AsanCtorFunction);
    }
    if (AsanDtorFunction) {
      AsanDtorFunction->setComdat(M.getOrInsertComdat(kAsanModuleDtorName));
      appendToGlobalDtors(M, AsanDtorFunction, Priority, AsanDtorFunction);
    }
  } else {
    if (AsanCtorFunction)
      appendToGlobalCtors(M, AsanCtorFunction, Priority);
    if (AsanDtorFunction)
      appendToGlobalDtors(M, AsanDtorFunction, Priority);
  }

  return true;
}

void AddressSanitizer::initializeCallbacks(const TargetLibraryInfo *TLI) {
  IRBuilder<> IRB(*C);
  // Create __asan_report* callbacks.
  // IsWrite, TypeSize and Exp are encoded in the function name.
  for (int Exp = 0; Exp < 2; Exp++) {
    for (size_t AccessIsWrite = 0; AccessIsWrite <= 1; AccessIsWrite++) {
      const std::string TypeStr = AccessIsWrite ? "store" : "load";
      const std::string ExpStr = Exp ? "exp_" : "";
      const std::string EndingStr = Recover ? "_noabort" : "";

      SmallVector<Type *, 3> Args2 = {IntptrTy, IntptrTy};
      SmallVector<Type *, 2> Args1{1, IntptrTy};
      AttributeList AL2;
      AttributeList AL1;
      if (Exp) {
        Type *ExpType = Type::getInt32Ty(*C);
        Args2.push_back(ExpType);
        Args1.push_back(ExpType);
        if (auto AK = TLI->getExtAttrForI32Param(false)) {
          AL2 = AL2.addParamAttribute(*C, 2, AK);
          AL1 = AL1.addParamAttribute(*C, 1, AK);
        }
      }
      AsanErrorCallbackSized[AccessIsWrite][Exp] = M.getOrInsertFunction(
          kAsanReportErrorTemplate + ExpStr + TypeStr + "_n" + EndingStr,
          FunctionType::get(IRB.getVoidTy(), Args2, false), AL2);

      AsanMemoryAccessCallbackSized[AccessIsWrite][Exp] = M.getOrInsertFunction(
          ClMemoryAccessCallbackPrefix + ExpStr + TypeStr + "N" + EndingStr,
          FunctionType::get(IRB.getVoidTy(), Args2, false), AL2);

      for (size_t AccessSizeIndex = 0; AccessSizeIndex < kNumberOfAccessSizes;
           AccessSizeIndex++) {
        const std::string Suffix = TypeStr + itostr(1ULL << AccessSizeIndex);
        AsanErrorCallback[AccessIsWrite][Exp][AccessSizeIndex] =
            M.getOrInsertFunction(
                kAsanReportErrorTemplate + ExpStr + Suffix + EndingStr,
                FunctionType::get(IRB.getVoidTy(), Args1, false), AL1);

        AsanMemoryAccessCallback[AccessIsWrite][Exp][AccessSizeIndex] =
            M.getOrInsertFunction(
                ClMemoryAccessCallbackPrefix + ExpStr + Suffix + EndingStr,
                FunctionType::get(IRB.getVoidTy(), Args1, false), AL1);
      }
    }
  }

  const std::string MemIntrinCallbackPrefix =
      (CompileKernel && !ClKasanMemIntrinCallbackPrefix)
          ? std::string("")
          : ClMemoryAccessCallbackPrefix;
  AsanMemmove = M.getOrInsertFunction(MemIntrinCallbackPrefix + "memmove",
                                      PtrTy, PtrTy, PtrTy, IntptrTy);
  AsanMemcpy = M.getOrInsertFunction(MemIntrinCallbackPrefix + "memcpy", PtrTy,
                                     PtrTy, PtrTy, IntptrTy);
  AsanMemset = M.getOrInsertFunction(MemIntrinCallbackPrefix + "memset",
                                     TLI->getAttrList(C, {1}, /*Signed=*/false),
                                     PtrTy, PtrTy, IRB.getInt32Ty(), IntptrTy);

  AsanHandleNoReturnFunc =
      M.getOrInsertFunction(kAsanHandleNoReturnName, IRB.getVoidTy());

  AsanPtrCmpFunction =
      M.getOrInsertFunction(kAsanPtrCmp, IRB.getVoidTy(), IntptrTy, IntptrTy);
  AsanPtrSubFunction =
      M.getOrInsertFunction(kAsanPtrSub, IRB.getVoidTy(), IntptrTy, IntptrTy);
  if (Mapping.InGlobal)
    AsanShadowGlobal = M.getOrInsertGlobal("__asan_shadow",
                                           ArrayType::get(IRB.getInt8Ty(), 0));

  AMDGPUAddressShared =
      M.getOrInsertFunction(kAMDGPUAddressSharedName, IRB.getInt1Ty(), PtrTy);
  AMDGPUAddressPrivate =
      M.getOrInsertFunction(kAMDGPUAddressPrivateName, IRB.getInt1Ty(), PtrTy);
}

bool AddressSanitizer::maybeInsertAsanInitAtFunctionEntry(Function &F) {
  // For each NSObject descendant having a +load method, this method is invoked
  // by the ObjC runtime before any of the static constructors is called.
  // Therefore we need to instrument such methods with a call to __asan_init
  // at the beginning in order to initialize our runtime before any access to
  // the shadow memory.
  // We cannot just ignore these methods, because they may call other
  // instrumented functions.
  if (F.getName().contains(" load]")) {
    FunctionCallee AsanInitFunction =
        declareSanitizerInitFunction(*F.getParent(), kAsanInitName, {});
    IRBuilder<> IRB(&F.front(), F.front().begin());
    IRB.CreateCall(AsanInitFunction, {});
    return true;
  }
  return false;
}

bool AddressSanitizer::maybeInsertDynamicShadowAtFunctionEntry(Function &F) {
  // Generate code only when dynamic addressing is needed.
  if (Mapping.Offset != kDynamicShadowSentinel)
    return false;

  IRBuilder<> IRB(&F.front().front());
  if (Mapping.InGlobal) {
    if (ClWithIfuncSuppressRemat) {
      // An empty inline asm with input reg == output reg.
      // An opaque pointer-to-int cast, basically.
      InlineAsm *Asm = InlineAsm::get(
          FunctionType::get(IntptrTy, {AsanShadowGlobal->getType()}, false),
          StringRef(""), StringRef("=r,0"),
          /*hasSideEffects=*/false);
      LocalDynamicShadow =
          IRB.CreateCall(Asm, {AsanShadowGlobal}, ".asan.shadow");
    } else {
      LocalDynamicShadow =
          IRB.CreatePointerCast(AsanShadowGlobal, IntptrTy, ".asan.shadow");
    }
  } else {
    Value *GlobalDynamicAddress = F.getParent()->getOrInsertGlobal(
        kAsanShadowMemoryDynamicAddress, IntptrTy);
    LocalDynamicShadow = IRB.CreateLoad(IntptrTy, GlobalDynamicAddress);
  }
  return true;
}

void AddressSanitizer::markEscapedLocalAllocas(Function &F) {
  // Find the one possible call to llvm.localescape and pre-mark allocas passed
  // to it as uninteresting. This assumes we haven't started processing allocas
  // yet. This check is done up front because iterating the use list in
  // isInterestingAlloca would be algorithmically slower.
  assert(ProcessedAllocas.empty() && "must process localescape before allocas");

  // Try to get the declaration of llvm.localescape. If it's not in the module,
  // we can exit early.
  if (!F.getParent()->getFunction("llvm.localescape")) return;

  // Look for a call to llvm.localescape call in the entry block. It can't be in
  // any other block.
  for (Instruction &I : F.getEntryBlock()) {
    IntrinsicInst *II = dyn_cast<IntrinsicInst>(&I);
    if (II && II->getIntrinsicID() == Intrinsic::localescape) {
      // We found a call. Mark all the allocas passed in as uninteresting.
      for (Value *Arg : II->args()) {
        AllocaInst *AI = dyn_cast<AllocaInst>(Arg->stripPointerCasts());
        assert(AI && AI->isStaticAlloca() &&
               "non-static alloca arg to localescape");
        ProcessedAllocas[AI] = false;
      }
      break;
    }
  }
}

bool AddressSanitizer::suppressInstrumentationSiteForDebug(int &Instrumented) {
  bool ShouldInstrument =
      ClDebugMin < 0 || ClDebugMax < 0 ||
      (Instrumented >= ClDebugMin && Instrumented <= ClDebugMax);
  Instrumented++;
  return !ShouldInstrument;
}

bool AddressSanitizer::instrumentFunction(Function &F,
                                          const TargetLibraryInfo *TLI) {
  bool FunctionModified = false;

  // Do not apply any instrumentation for naked functions.
  if (F.hasFnAttribute(Attribute::Naked))
    return FunctionModified;

  // If needed, insert __asan_init before checking for SanitizeAddress attr.
  // This function needs to be called even if the function body is not
  // instrumented.
  if (maybeInsertAsanInitAtFunctionEntry(F))
    FunctionModified = true;

  // Leave if the function doesn't need instrumentation.
  if (!F.hasFnAttribute(Attribute::SanitizeAddress)) return FunctionModified;

  if (F.hasFnAttribute(Attribute::DisableSanitizerInstrumentation))
    return FunctionModified;

  LLVM_DEBUG(dbgs() << "ASAN instrumenting:\n" << F << "\n");

  initializeCallbacks(TLI);

  FunctionStateRAII CleanupObj(this);

  RuntimeCallInserter RTCI(F);

  FunctionModified |= maybeInsertDynamicShadowAtFunctionEntry(F);

  // We can't instrument allocas used with llvm.localescape. Only static allocas
  // can be passed to that intrinsic.
  markEscapedLocalAllocas(F);

  // We want to instrument every address only once per basic block (unless there
  // are calls between uses).
  SmallPtrSet<Value *, 16> TempsToInstrument;
  SmallVector<InterestingMemoryOperand, 16> OperandsToInstrument;
  SmallVector<MemIntrinsic *, 16> IntrinToInstrument;
  SmallVector<Instruction *, 8> NoReturnCalls;
  SmallVector<BasicBlock *, 16> AllBlocks;
  SmallVector<Instruction *, 16> PointerComparisonsOrSubtracts;

  // Fill the set of memory operations to instrument.
  for (auto &BB : F) {
    AllBlocks.push_back(&BB);
    TempsToInstrument.clear();
    int NumInsnsPerBB = 0;
    for (auto &Inst : BB) {
      if (LooksLikeCodeInBug11395(&Inst)) return false;
      // Skip instructions inserted by another instrumentation.
      if (Inst.hasMetadata(LLVMContext::MD_nosanitize))
        continue;
      SmallVector<InterestingMemoryOperand, 1> InterestingOperands;
      getInterestingMemoryOperands(&Inst, InterestingOperands);

      if (!InterestingOperands.empty()) {
        for (auto &Operand : InterestingOperands) {
          if (ClOpt && ClOptSameTemp) {
            Value *Ptr = Operand.getPtr();
            // If we have a mask, skip instrumentation if we've already
            // instrumented the full object. But don't add to TempsToInstrument
            // because we might get another load/store with a different mask.
            if (Operand.MaybeMask) {
              if (TempsToInstrument.count(Ptr))
                continue; // We've seen this (whole) temp in the current BB.
            } else {
              if (!TempsToInstrument.insert(Ptr).second)
                continue; // We've seen this temp in the current BB.
            }
          }
          OperandsToInstrument.push_back(Operand);
          NumInsnsPerBB++;
        }
      } else if (((ClInvalidPointerPairs || ClInvalidPointerCmp) &&
                  isInterestingPointerComparison(&Inst)) ||
                 ((ClInvalidPointerPairs || ClInvalidPointerSub) &&
                  isInterestingPointerSubtraction(&Inst))) {
        PointerComparisonsOrSubtracts.push_back(&Inst);
      } else if (MemIntrinsic *MI = dyn_cast<MemIntrinsic>(&Inst)) {
        // ok, take it.
        IntrinToInstrument.push_back(MI);
        NumInsnsPerBB++;
      } else {
        if (auto *CB = dyn_cast<CallBase>(&Inst)) {
          // A call inside BB.
          TempsToInstrument.clear();
          if (CB->doesNotReturn())
            NoReturnCalls.push_back(CB);
        }
        if (CallInst *CI = dyn_cast<CallInst>(&Inst))
          maybeMarkSanitizerLibraryCallNoBuiltin(CI, TLI);
      }
      if (NumInsnsPerBB >= ClMaxInsnsToInstrumentPerBB) break;
    }
  }

  bool UseCalls = (InstrumentationWithCallsThreshold >= 0 &&
                   OperandsToInstrument.size() + IntrinToInstrument.size() >
                       (unsigned)InstrumentationWithCallsThreshold);
  const DataLayout &DL = F.getDataLayout();
  ObjectSizeOffsetVisitor ObjSizeVis(DL, TLI, F.getContext());

  // Instrument.
  int NumInstrumented = 0;
  for (auto &Operand : OperandsToInstrument) {
    if (!suppressInstrumentationSiteForDebug(NumInstrumented))
      instrumentMop(ObjSizeVis, Operand, UseCalls,
                    F.getDataLayout(), RTCI);
    FunctionModified = true;
  }
  for (auto *Inst : IntrinToInstrument) {
    if (!suppressInstrumentationSiteForDebug(NumInstrumented))
      instrumentMemIntrinsic(Inst, RTCI);
    FunctionModified = true;
  }

  FunctionStackPoisoner FSP(F, *this, RTCI);
  bool ChangedStack = FSP.runOnFunction();

  // We must unpoison the stack before NoReturn calls (throw, _exit, etc).
  // See e.g. https://github.com/google/sanitizers/issues/37
  for (auto *CI : NoReturnCalls) {
    IRBuilder<> IRB(CI);
    RTCI.createRuntimeCall(IRB, AsanHandleNoReturnFunc, {});
  }

  for (auto *Inst : PointerComparisonsOrSubtracts) {
    instrumentPointerComparisonOrSubtraction(Inst, RTCI);
    FunctionModified = true;
  }

  if (ChangedStack || !NoReturnCalls.empty())
    FunctionModified = true;

  LLVM_DEBUG(dbgs() << "ASAN done instrumenting: " << FunctionModified << " "
                    << F << "\n");

  return FunctionModified;
}

// Workaround for bug 11395: we don't want to instrument stack in functions
// with large assembly blobs (32-bit only), otherwise reg alloc may crash.
// FIXME: remove once the bug 11395 is fixed.
bool AddressSanitizer::LooksLikeCodeInBug11395(Instruction *I) {
  if (LongSize != 32) return false;
  CallInst *CI = dyn_cast<CallInst>(I);
  if (!CI || !CI->isInlineAsm()) return false;
  if (CI->arg_size() <= 5)
    return false;
  // We have inline assembly with quite a few arguments.
  return true;
}

void FunctionStackPoisoner::initializeCallbacks(Module &M) {
  IRBuilder<> IRB(*C);
  if (ASan.UseAfterReturn == AsanDetectStackUseAfterReturnMode::Always ||
      ASan.UseAfterReturn == AsanDetectStackUseAfterReturnMode::Runtime) {
    const char *MallocNameTemplate =
        ASan.UseAfterReturn == AsanDetectStackUseAfterReturnMode::Always
            ? kAsanStackMallocAlwaysNameTemplate
            : kAsanStackMallocNameTemplate;
    for (int Index = 0; Index <= kMaxAsanStackMallocSizeClass; Index++) {
      std::string Suffix = itostr(Index);
      AsanStackMallocFunc[Index] = M.getOrInsertFunction(
          MallocNameTemplate + Suffix, IntptrTy, IntptrTy);
      AsanStackFreeFunc[Index] =
          M.getOrInsertFunction(kAsanStackFreeNameTemplate + Suffix,
                                IRB.getVoidTy(), IntptrTy, IntptrTy);
    }
  }
  if (ASan.UseAfterScope) {
    AsanPoisonStackMemoryFunc = M.getOrInsertFunction(
        kAsanPoisonStackMemoryName, IRB.getVoidTy(), IntptrTy, IntptrTy);
    AsanUnpoisonStackMemoryFunc = M.getOrInsertFunction(
        kAsanUnpoisonStackMemoryName, IRB.getVoidTy(), IntptrTy, IntptrTy);
  }

  for (size_t Val : {0x00, 0x01, 0x02, 0x03, 0x04, 0x05, 0x06, 0x07, 0xf1, 0xf2,
                     0xf3, 0xf5, 0xf8}) {
    std::ostringstream Name;
    Name << kAsanSetShadowPrefix;
    Name << std::setw(2) << std::setfill('0') << std::hex << Val;
    AsanSetShadowFunc[Val] =
        M.getOrInsertFunction(Name.str(), IRB.getVoidTy(), IntptrTy, IntptrTy);
  }

  AsanAllocaPoisonFunc = M.getOrInsertFunction(
      kAsanAllocaPoison, IRB.getVoidTy(), IntptrTy, IntptrTy);
  AsanAllocasUnpoisonFunc = M.getOrInsertFunction(
      kAsanAllocasUnpoison, IRB.getVoidTy(), IntptrTy, IntptrTy);
}

void FunctionStackPoisoner::copyToShadowInline(ArrayRef<uint8_t> ShadowMask,
                                               ArrayRef<uint8_t> ShadowBytes,
                                               size_t Begin, size_t End,
                                               IRBuilder<> &IRB,
                                               Value *ShadowBase) {
  if (Begin >= End)
    return;

  const size_t LargestStoreSizeInBytes =
      std::min<size_t>(sizeof(uint64_t), ASan.LongSize / 8);

  const bool IsLittleEndian = F.getDataLayout().isLittleEndian();

  // Poison given range in shadow using larges store size with out leading and
  // trailing zeros in ShadowMask. Zeros never change, so they need neither
  // poisoning nor up-poisoning. Still we don't mind if some of them get into a
  // middle of a store.
  for (size_t i = Begin; i < End;) {
    if (!ShadowMask[i]) {
      assert(!ShadowBytes[i]);
      ++i;
      continue;
    }

    size_t StoreSizeInBytes = LargestStoreSizeInBytes;
    // Fit store size into the range.
    while (StoreSizeInBytes > End - i)
      StoreSizeInBytes /= 2;

    // Minimize store size by trimming trailing zeros.
    for (size_t j = StoreSizeInBytes - 1; j && !ShadowMask[i + j]; --j) {
      while (j <= StoreSizeInBytes / 2)
        StoreSizeInBytes /= 2;
    }

    uint64_t Val = 0;
    for (size_t j = 0; j < StoreSizeInBytes; j++) {
      if (IsLittleEndian)
        Val |= (uint64_t)ShadowBytes[i + j] << (8 * j);
      else
        Val = (Val << 8) | ShadowBytes[i + j];
    }

    Value *Ptr = IRB.CreateAdd(ShadowBase, ConstantInt::get(IntptrTy, i));
    Value *Poison = IRB.getIntN(StoreSizeInBytes * 8, Val);
    IRB.CreateAlignedStore(
        Poison, IRB.CreateIntToPtr(Ptr, PointerType::getUnqual(Poison->getContext())),
        Align(1));

    i += StoreSizeInBytes;
  }
}

void FunctionStackPoisoner::copyToShadow(ArrayRef<uint8_t> ShadowMask,
                                         ArrayRef<uint8_t> ShadowBytes,
                                         IRBuilder<> &IRB, Value *ShadowBase) {
  copyToShadow(ShadowMask, ShadowBytes, 0, ShadowMask.size(), IRB, ShadowBase);
}

void FunctionStackPoisoner::copyToShadow(ArrayRef<uint8_t> ShadowMask,
                                         ArrayRef<uint8_t> ShadowBytes,
                                         size_t Begin, size_t End,
                                         IRBuilder<> &IRB, Value *ShadowBase) {
  assert(ShadowMask.size() == ShadowBytes.size());
  size_t Done = Begin;
  for (size_t i = Begin, j = Begin + 1; i < End; i = j++) {
    if (!ShadowMask[i]) {
      assert(!ShadowBytes[i]);
      continue;
    }
    uint8_t Val = ShadowBytes[i];
    if (!AsanSetShadowFunc[Val])
      continue;

    // Skip same values.
    for (; j < End && ShadowMask[j] && Val == ShadowBytes[j]; ++j) {
    }

    if (j - i >= ASan.MaxInlinePoisoningSize) {
      copyToShadowInline(ShadowMask, ShadowBytes, Done, i, IRB, ShadowBase);
      RTCI.createRuntimeCall(
          IRB, AsanSetShadowFunc[Val],
          {IRB.CreateAdd(ShadowBase, ConstantInt::get(IntptrTy, i)),
           ConstantInt::get(IntptrTy, j - i)});
      Done = j;
    }
  }

  copyToShadowInline(ShadowMask, ShadowBytes, Done, End, IRB, ShadowBase);
}

// Fake stack allocator (asan_fake_stack.h) has 11 size classes
// for every power of 2 from kMinStackMallocSize to kMaxAsanStackMallocSizeClass
static int StackMallocSizeClass(uint64_t LocalStackSize) {
  assert(LocalStackSize <= kMaxStackMallocSize);
  uint64_t MaxSize = kMinStackMallocSize;
  for (int i = 0;; i++, MaxSize *= 2)
    if (LocalStackSize <= MaxSize) return i;
  llvm_unreachable("impossible LocalStackSize");
}

void FunctionStackPoisoner::copyArgsPassedByValToAllocas() {
  Instruction *CopyInsertPoint = &F.front().front();
  if (CopyInsertPoint == ASan.LocalDynamicShadow) {
    // Insert after the dynamic shadow location is determined
    CopyInsertPoint = CopyInsertPoint->getNextNode();
    assert(CopyInsertPoint);
  }
  IRBuilder<> IRB(CopyInsertPoint);
  const DataLayout &DL = F.getDataLayout();
  for (Argument &Arg : F.args()) {
    if (Arg.hasByValAttr()) {
      Type *Ty = Arg.getParamByValType();
      const Align Alignment =
          DL.getValueOrABITypeAlignment(Arg.getParamAlign(), Ty);

      AllocaInst *AI = IRB.CreateAlloca(
          Ty, nullptr,
          (Arg.hasName() ? Arg.getName() : "Arg" + Twine(Arg.getArgNo())) +
              ".byval");
      AI->setAlignment(Alignment);
      Arg.replaceAllUsesWith(AI);

      uint64_t AllocSize = DL.getTypeAllocSize(Ty);
      IRB.CreateMemCpy(AI, Alignment, &Arg, Alignment, AllocSize);
    }
  }
}

PHINode *FunctionStackPoisoner::createPHI(IRBuilder<> &IRB, Value *Cond,
                                          Value *ValueIfTrue,
                                          Instruction *ThenTerm,
                                          Value *ValueIfFalse) {
  PHINode *PHI = IRB.CreatePHI(IntptrTy, 2);
  BasicBlock *CondBlock = cast<Instruction>(Cond)->getParent();
  PHI->addIncoming(ValueIfFalse, CondBlock);
  BasicBlock *ThenBlock = ThenTerm->getParent();
  PHI->addIncoming(ValueIfTrue, ThenBlock);
  return PHI;
}

Value *FunctionStackPoisoner::createAllocaForLayout(
    IRBuilder<> &IRB, const ASanStackFrameLayout &L, bool Dynamic) {
  AllocaInst *Alloca;
  if (Dynamic) {
    Alloca = IRB.CreateAlloca(IRB.getInt8Ty(),
                              ConstantInt::get(IRB.getInt64Ty(), L.FrameSize),
                              "MyAlloca");
  } else {
    Alloca = IRB.CreateAlloca(ArrayType::get(IRB.getInt8Ty(), L.FrameSize),
                              nullptr, "MyAlloca");
    assert(Alloca->isStaticAlloca());
  }
  assert((ClRealignStack & (ClRealignStack - 1)) == 0);
  uint64_t FrameAlignment = std::max(L.FrameAlignment, uint64_t(ClRealignStack));
  Alloca->setAlignment(Align(FrameAlignment));
  return IRB.CreatePointerCast(Alloca, IntptrTy);
}

void FunctionStackPoisoner::createDynamicAllocasInitStorage() {
  BasicBlock &FirstBB = *F.begin();
  IRBuilder<> IRB(dyn_cast<Instruction>(FirstBB.begin()));
  DynamicAllocaLayout = IRB.CreateAlloca(IntptrTy, nullptr);
  IRB.CreateStore(Constant::getNullValue(IntptrTy), DynamicAllocaLayout);
  DynamicAllocaLayout->setAlignment(Align(32));
}

void FunctionStackPoisoner::processDynamicAllocas() {
  if (!ClInstrumentDynamicAllocas || DynamicAllocaVec.empty()) {
    assert(DynamicAllocaPoisonCallVec.empty());
    return;
  }

  // Insert poison calls for lifetime intrinsics for dynamic allocas.
  for (const auto &APC : DynamicAllocaPoisonCallVec) {
    assert(APC.InsBefore);
    assert(APC.AI);
    assert(ASan.isInterestingAlloca(*APC.AI));
    assert(!APC.AI->isStaticAlloca());

    IRBuilder<> IRB(APC.InsBefore);
    poisonAlloca(APC.AI, APC.Size, IRB, APC.DoPoison);
    // Dynamic allocas will be unpoisoned unconditionally below in
    // unpoisonDynamicAllocas.
    // Flag that we need unpoison static allocas.
  }

  // Handle dynamic allocas.
  createDynamicAllocasInitStorage();
  for (auto &AI : DynamicAllocaVec)
    handleDynamicAllocaCall(AI);
  unpoisonDynamicAllocas();
}

/// Collect instructions in the entry block after \p InsBefore which initialize
/// permanent storage for a function argument. These instructions must remain in
/// the entry block so that uninitialized values do not appear in backtraces. An
/// added benefit is that this conserves spill slots. This does not move stores
/// before instrumented / "interesting" allocas.
static void findStoresToUninstrumentedArgAllocas(
    AddressSanitizer &ASan, Instruction &InsBefore,
    SmallVectorImpl<Instruction *> &InitInsts) {
  Instruction *Start = InsBefore.getNextNonDebugInstruction();
  for (Instruction *It = Start; It; It = It->getNextNonDebugInstruction()) {
    // Argument initialization looks like:
    // 1) store <Argument>, <Alloca> OR
    // 2) <CastArgument> = cast <Argument> to ...
    //    store <CastArgument> to <Alloca>
    // Do not consider any other kind of instruction.
    //
    // Note: This covers all known cases, but may not be exhaustive. An
    // alternative to pattern-matching stores is to DFS over all Argument uses:
    // this might be more general, but is probably much more complicated.
    if (isa<AllocaInst>(It) || isa<CastInst>(It))
      continue;
    if (auto *Store = dyn_cast<StoreInst>(It)) {
      // The store destination must be an alloca that isn't interesting for
      // ASan to instrument. These are moved up before InsBefore, and they're
      // not interesting because allocas for arguments can be mem2reg'd.
      auto *Alloca = dyn_cast<AllocaInst>(Store->getPointerOperand());
      if (!Alloca || ASan.isInterestingAlloca(*Alloca))
        continue;

      Value *Val = Store->getValueOperand();
      bool IsDirectArgInit = isa<Argument>(Val);
      bool IsArgInitViaCast =
          isa<CastInst>(Val) &&
          isa<Argument>(cast<CastInst>(Val)->getOperand(0)) &&
          // Check that the cast appears directly before the store. Otherwise
          // moving the cast before InsBefore may break the IR.
          Val == It->getPrevNonDebugInstruction();
      bool IsArgInit = IsDirectArgInit || IsArgInitViaCast;
      if (!IsArgInit)
        continue;

      if (IsArgInitViaCast)
        InitInsts.push_back(cast<Instruction>(Val));
      InitInsts.push_back(Store);
      continue;
    }

    // Do not reorder past unknown instructions: argument initialization should
    // only involve casts and stores.
    return;
  }
}

static StringRef getAllocaName(AllocaInst *AI) {
  // Alloca could have been renamed for uniqueness. Its true name will have been
  // recorded as an annotation.
  if (AI->hasMetadata(LLVMContext::MD_annotation)) {
    MDTuple *AllocaAnnotations =
        cast<MDTuple>(AI->getMetadata(LLVMContext::MD_annotation));
    for (auto &Annotation : AllocaAnnotations->operands()) {
      if (!isa<MDTuple>(Annotation))
        continue;
      auto AnnotationTuple = cast<MDTuple>(Annotation);
      for (unsigned Index = 0; Index < AnnotationTuple->getNumOperands();
           Index++) {
        // All annotations are strings
        auto MetadataString =
            cast<MDString>(AnnotationTuple->getOperand(Index));
        if (MetadataString->getString() == "alloca_name_altered")
          return cast<MDString>(AnnotationTuple->getOperand(Index + 1))
              ->getString();
      }
    }
  }
  return AI->getName();
}

void FunctionStackPoisoner::processStaticAllocas() {
  if (AllocaVec.empty()) {
    assert(StaticAllocaPoisonCallVec.empty());
    return;
  }

  int StackMallocIdx = -1;
  DebugLoc EntryDebugLocation;
  if (auto SP = F.getSubprogram())
    EntryDebugLocation =
        DILocation::get(SP->getContext(), SP->getScopeLine(), 0, SP);

  Instruction *InsBefore = AllocaVec[0];
  IRBuilder<> IRB(InsBefore);

  // Make sure non-instrumented allocas stay in the entry block. Otherwise,
  // debug info is broken, because only entry-block allocas are treated as
  // regular stack slots.
  auto InsBeforeB = InsBefore->getParent();
  assert(InsBeforeB == &F.getEntryBlock());
  for (auto *AI : StaticAllocasToMoveUp)
    if (AI->getParent() == InsBeforeB)
      AI->moveBefore(InsBefore->getIterator());

  // Move stores of arguments into entry-block allocas as well. This prevents
  // extra stack slots from being generated (to house the argument values until
  // they can be stored into the allocas). This also prevents uninitialized
  // values from being shown in backtraces.
  SmallVector<Instruction *, 8> ArgInitInsts;
  findStoresToUninstrumentedArgAllocas(ASan, *InsBefore, ArgInitInsts);
  for (Instruction *ArgInitInst : ArgInitInsts)
    ArgInitInst->moveBefore(InsBefore->getIterator());

  // If we have a call to llvm.localescape, keep it in the entry block.
  if (LocalEscapeCall)
    LocalEscapeCall->moveBefore(InsBefore->getIterator());

  SmallVector<ASanStackVariableDescription, 16> SVD;
  SVD.reserve(AllocaVec.size());
  for (AllocaInst *AI : AllocaVec) {
    StringRef Name = getAllocaName(AI);
    ASanStackVariableDescription D = {Name.data(),
                                      ASan.getAllocaSizeInBytes(*AI),
                                      0,
                                      AI->getAlign().value(),
                                      AI,
                                      0,
                                      0};
    SVD.push_back(D);
  }

  // Minimal header size (left redzone) is 4 pointers,
  // i.e. 32 bytes on 64-bit platforms and 16 bytes in 32-bit platforms.
  uint64_t Granularity = 1ULL << Mapping.Scale;
  uint64_t MinHeaderSize = std::max((uint64_t)ASan.LongSize / 2, Granularity);
  const ASanStackFrameLayout &L =
      ComputeASanStackFrameLayout(SVD, Granularity, MinHeaderSize);

  // Build AllocaToSVDMap for ASanStackVariableDescription lookup.
  DenseMap<const AllocaInst *, ASanStackVariableDescription *> AllocaToSVDMap;
  for (auto &Desc : SVD)
    AllocaToSVDMap[Desc.AI] = &Desc;

  // Update SVD with information from lifetime intrinsics.
  for (const auto &APC : StaticAllocaPoisonCallVec) {
    assert(APC.InsBefore);
    assert(APC.AI);
    assert(ASan.isInterestingAlloca(*APC.AI));
    assert(APC.AI->isStaticAlloca());

    ASanStackVariableDescription &Desc = *AllocaToSVDMap[APC.AI];
    Desc.LifetimeSize = Desc.Size;
    if (const DILocation *FnLoc = EntryDebugLocation.get()) {
      if (const DILocation *LifetimeLoc = APC.InsBefore->getDebugLoc().get()) {
        if (LifetimeLoc->getFile() == FnLoc->getFile())
          if (unsigned Line = LifetimeLoc->getLine())
            Desc.Line = std::min(Desc.Line ? Desc.Line : Line, Line);
      }
    }
  }

  auto DescriptionString = ComputeASanStackFrameDescription(SVD);
  LLVM_DEBUG(dbgs() << DescriptionString << " --- " << L.FrameSize << "\n");
  uint64_t LocalStackSize = L.FrameSize;
  bool DoStackMalloc =
      ASan.UseAfterReturn != AsanDetectStackUseAfterReturnMode::Never &&
      !ASan.CompileKernel && LocalStackSize <= kMaxStackMallocSize;
  bool DoDynamicAlloca = ClDynamicAllocaStack;
  // Don't do dynamic alloca or stack malloc if:
  // 1) There is inline asm: too often it makes assumptions on which registers
  //    are available.
  // 2) There is a returns_twice call (typically setjmp), which is
  //    optimization-hostile, and doesn't play well with introduced indirect
  //    register-relative calculation of local variable addresses.
  DoDynamicAlloca &= !HasInlineAsm && !HasReturnsTwiceCall;
  DoStackMalloc &= !HasInlineAsm && !HasReturnsTwiceCall;

  Value *StaticAlloca =
      DoDynamicAlloca ? nullptr : createAllocaForLayout(IRB, L, false);

  Value *FakeStack;
  Value *LocalStackBase;
  Value *LocalStackBaseAlloca;
  uint8_t DIExprFlags = DIExpression::ApplyOffset;

  if (DoStackMalloc) {
    LocalStackBaseAlloca =
        IRB.CreateAlloca(IntptrTy, nullptr, "asan_local_stack_base");
    if (ASan.UseAfterReturn == AsanDetectStackUseAfterReturnMode::Runtime) {
      // void *FakeStack = __asan_option_detect_stack_use_after_return
      //     ? __asan_stack_malloc_N(LocalStackSize)
      //     : nullptr;
      // void *LocalStackBase = (FakeStack) ? FakeStack :
      //                        alloca(LocalStackSize);
      Constant *OptionDetectUseAfterReturn = F.getParent()->getOrInsertGlobal(
          kAsanOptionDetectUseAfterReturn, IRB.getInt32Ty());
      Value *UseAfterReturnIsEnabled = IRB.CreateICmpNE(
          IRB.CreateLoad(IRB.getInt32Ty(), OptionDetectUseAfterReturn),
          Constant::getNullValue(IRB.getInt32Ty()));
      Instruction *Term =
          SplitBlockAndInsertIfThen(UseAfterReturnIsEnabled, InsBefore, false);
      IRBuilder<> IRBIf(Term);
      StackMallocIdx = StackMallocSizeClass(LocalStackSize);
      assert(StackMallocIdx <= kMaxAsanStackMallocSizeClass);
      Value *FakeStackValue =
          RTCI.createRuntimeCall(IRBIf, AsanStackMallocFunc[StackMallocIdx],
                                 ConstantInt::get(IntptrTy, LocalStackSize));
      IRB.SetInsertPoint(InsBefore);
      FakeStack = createPHI(IRB, UseAfterReturnIsEnabled, FakeStackValue, Term,
                            ConstantInt::get(IntptrTy, 0));
    } else {
      // assert(ASan.UseAfterReturn == AsanDetectStackUseAfterReturnMode:Always)
      // void *FakeStack = __asan_stack_malloc_N(LocalStackSize);
      // void *LocalStackBase = (FakeStack) ? FakeStack :
      //                        alloca(LocalStackSize);
      StackMallocIdx = StackMallocSizeClass(LocalStackSize);
      FakeStack =
          RTCI.createRuntimeCall(IRB, AsanStackMallocFunc[StackMallocIdx],
                                 ConstantInt::get(IntptrTy, LocalStackSize));
    }
    Value *NoFakeStack =
        IRB.CreateICmpEQ(FakeStack, Constant::getNullValue(IntptrTy));
    Instruction *Term =
        SplitBlockAndInsertIfThen(NoFakeStack, InsBefore, false);
    IRBuilder<> IRBIf(Term);
    Value *AllocaValue =
        DoDynamicAlloca ? createAllocaForLayout(IRBIf, L, true) : StaticAlloca;

    IRB.SetInsertPoint(InsBefore);
    LocalStackBase = createPHI(IRB, NoFakeStack, AllocaValue, Term, FakeStack);
    IRB.CreateStore(LocalStackBase, LocalStackBaseAlloca);
    DIExprFlags |= DIExpression::DerefBefore;
  } else {
    // void *FakeStack = nullptr;
    // void *LocalStackBase = alloca(LocalStackSize);
    FakeStack = ConstantInt::get(IntptrTy, 0);
    LocalStackBase =
        DoDynamicAlloca ? createAllocaForLayout(IRB, L, true) : StaticAlloca;
    LocalStackBaseAlloca = LocalStackBase;
  }

  // It shouldn't matter whether we pass an `alloca` or a `ptrtoint` as the
  // dbg.declare address opereand, but passing a `ptrtoint` seems to confuse
  // later passes and can result in dropped variable coverage in debug info.
  Value *LocalStackBaseAllocaPtr =
      isa<PtrToIntInst>(LocalStackBaseAlloca)
          ? cast<PtrToIntInst>(LocalStackBaseAlloca)->getPointerOperand()
          : LocalStackBaseAlloca;
  assert(isa<AllocaInst>(LocalStackBaseAllocaPtr) &&
         "Variable descriptions relative to ASan stack base will be dropped");

  // Replace Alloca instructions with base+offset.
  for (const auto &Desc : SVD) {
    AllocaInst *AI = Desc.AI;
    replaceDbgDeclare(AI, LocalStackBaseAllocaPtr, DIB, DIExprFlags,
                      Desc.Offset);
    Value *NewAllocaPtr = IRB.CreateIntToPtr(
        IRB.CreateAdd(LocalStackBase, ConstantInt::get(IntptrTy, Desc.Offset)),
        AI->getType());
    AI->replaceAllUsesWith(NewAllocaPtr);
  }

  // The left-most redzone has enough space for at least 4 pointers.
  // Write the Magic value to redzone[0].
  Value *BasePlus0 = IRB.CreateIntToPtr(LocalStackBase, IntptrPtrTy);
  IRB.CreateStore(ConstantInt::get(IntptrTy, kCurrentStackFrameMagic),
                  BasePlus0);
  // Write the frame description constant to redzone[1].
  Value *BasePlus1 = IRB.CreateIntToPtr(
      IRB.CreateAdd(LocalStackBase,
                    ConstantInt::get(IntptrTy, ASan.LongSize / 8)),
      IntptrPtrTy);
  GlobalVariable *StackDescriptionGlobal =
      createPrivateGlobalForString(*F.getParent(), DescriptionString,
                                   /*AllowMerging*/ true, genName("stack"));
  Value *Description = IRB.CreatePointerCast(StackDescriptionGlobal, IntptrTy);
  IRB.CreateStore(Description, BasePlus1);
  // Write the PC to redzone[2].
  Value *BasePlus2 = IRB.CreateIntToPtr(
      IRB.CreateAdd(LocalStackBase,
                    ConstantInt::get(IntptrTy, 2 * ASan.LongSize / 8)),
      IntptrPtrTy);
  IRB.CreateStore(IRB.CreatePointerCast(&F, IntptrTy), BasePlus2);

  const auto &ShadowAfterScope = GetShadowBytesAfterScope(SVD, L);

  // Poison the stack red zones at the entry.
  Value *ShadowBase = ASan.memToShadow(LocalStackBase, IRB);
  // As mask we must use most poisoned case: red zones and after scope.
  // As bytes we can use either the same or just red zones only.
  copyToShadow(ShadowAfterScope, ShadowAfterScope, IRB, ShadowBase);

  if (!StaticAllocaPoisonCallVec.empty()) {
    const auto &ShadowInScope = GetShadowBytes(SVD, L);

    // Poison static allocas near lifetime intrinsics.
    for (const auto &APC : StaticAllocaPoisonCallVec) {
      const ASanStackVariableDescription &Desc = *AllocaToSVDMap[APC.AI];
      assert(Desc.Offset % L.Granularity == 0);
      size_t Begin = Desc.Offset / L.Granularity;
      size_t End = Begin + (APC.Size + L.Granularity - 1) / L.Granularity;

      IRBuilder<> IRB(APC.InsBefore);
      copyToShadow(ShadowAfterScope,
                   APC.DoPoison ? ShadowAfterScope : ShadowInScope, Begin, End,
                   IRB, ShadowBase);
    }
  }

  SmallVector<uint8_t, 64> ShadowClean(ShadowAfterScope.size(), 0);
  SmallVector<uint8_t, 64> ShadowAfterReturn;

  // (Un)poison the stack before all ret instructions.
  for (Instruction *Ret : RetVec) {
    IRBuilder<> IRBRet(Ret);
    // Mark the current frame as retired.
    IRBRet.CreateStore(ConstantInt::get(IntptrTy, kRetiredStackFrameMagic),
                       BasePlus0);
    if (DoStackMalloc) {
      assert(StackMallocIdx >= 0);
      // if FakeStack != 0  // LocalStackBase == FakeStack
      //     // In use-after-return mode, poison the whole stack frame.
      //     if StackMallocIdx <= 4
      //         // For small sizes inline the whole thing:
      //         memset(ShadowBase, kAsanStackAfterReturnMagic, ShadowSize);
      //         **SavedFlagPtr(FakeStack) = 0
      //     else
      //         __asan_stack_free_N(FakeStack, LocalStackSize)
      // else
      //     <This is not a fake stack; unpoison the redzones>
      Value *Cmp =
          IRBRet.CreateICmpNE(FakeStack, Constant::getNullValue(IntptrTy));
      Instruction *ThenTerm, *ElseTerm;
      SplitBlockAndInsertIfThenElse(Cmp, Ret, &ThenTerm, &ElseTerm);

      IRBuilder<> IRBPoison(ThenTerm);
      if (ASan.MaxInlinePoisoningSize != 0 && StackMallocIdx <= 4) {
        int ClassSize = kMinStackMallocSize << StackMallocIdx;
        ShadowAfterReturn.resize(ClassSize / L.Granularity,
                                 kAsanStackUseAfterReturnMagic);
        copyToShadow(ShadowAfterReturn, ShadowAfterReturn, IRBPoison,
                     ShadowBase);
        Value *SavedFlagPtrPtr = IRBPoison.CreateAdd(
            FakeStack,
            ConstantInt::get(IntptrTy, ClassSize - ASan.LongSize / 8));
        Value *SavedFlagPtr = IRBPoison.CreateLoad(
            IntptrTy, IRBPoison.CreateIntToPtr(SavedFlagPtrPtr, IntptrPtrTy));
        IRBPoison.CreateStore(
            Constant::getNullValue(IRBPoison.getInt8Ty()),
            IRBPoison.CreateIntToPtr(SavedFlagPtr, IRBPoison.getPtrTy()));
      } else {
        // For larger frames call __asan_stack_free_*.
        RTCI.createRuntimeCall(
            IRBPoison, AsanStackFreeFunc[StackMallocIdx],
            {FakeStack, ConstantInt::get(IntptrTy, LocalStackSize)});
      }

      IRBuilder<> IRBElse(ElseTerm);
      copyToShadow(ShadowAfterScope, ShadowClean, IRBElse, ShadowBase);
    } else {
      copyToShadow(ShadowAfterScope, ShadowClean, IRBRet, ShadowBase);
    }
  }

  // We are done. Remove the old unused alloca instructions.
  for (auto *AI : AllocaVec)
    AI->eraseFromParent();
}

void FunctionStackPoisoner::poisonAlloca(Value *V, uint64_t Size,
                                         IRBuilder<> &IRB, bool DoPoison) {
  // For now just insert the call to ASan runtime.
  Value *AddrArg = IRB.CreatePointerCast(V, IntptrTy);
  Value *SizeArg = ConstantInt::get(IntptrTy, Size);
  RTCI.createRuntimeCall(
      IRB, DoPoison ? AsanPoisonStackMemoryFunc : AsanUnpoisonStackMemoryFunc,
      {AddrArg, SizeArg});
}

// Handling llvm.lifetime intrinsics for a given %alloca:
// (1) collect all llvm.lifetime.xxx(%size, %value) describing the alloca.
// (2) if %size is constant, poison memory for llvm.lifetime.end (to detect
//     invalid accesses) and unpoison it for llvm.lifetime.start (the memory
//     could be poisoned by previous llvm.lifetime.end instruction, as the
//     variable may go in and out of scope several times, e.g. in loops).
// (3) if we poisoned at least one %alloca in a function,
//     unpoison the whole stack frame at function exit.
void FunctionStackPoisoner::handleDynamicAllocaCall(AllocaInst *AI) {
  IRBuilder<> IRB(AI);

  const Align Alignment = std::max(Align(kAllocaRzSize), AI->getAlign());
  const uint64_t AllocaRedzoneMask = kAllocaRzSize - 1;

  Value *Zero = Constant::getNullValue(IntptrTy);
  Value *AllocaRzSize = ConstantInt::get(IntptrTy, kAllocaRzSize);
  Value *AllocaRzMask = ConstantInt::get(IntptrTy, AllocaRedzoneMask);

  // Since we need to extend alloca with additional memory to locate
  // redzones, and OldSize is number of allocated blocks with
  // ElementSize size, get allocated memory size in bytes by
  // OldSize * ElementSize.
  const unsigned ElementSize =
      F.getDataLayout().getTypeAllocSize(AI->getAllocatedType());
  Value *OldSize =
      IRB.CreateMul(IRB.CreateIntCast(AI->getArraySize(), IntptrTy, false),
                    ConstantInt::get(IntptrTy, ElementSize));

  // PartialSize = OldSize % 32
  Value *PartialSize = IRB.CreateAnd(OldSize, AllocaRzMask);

  // Misalign = kAllocaRzSize - PartialSize;
  Value *Misalign = IRB.CreateSub(AllocaRzSize, PartialSize);

  // PartialPadding = Misalign != kAllocaRzSize ? Misalign : 0;
  Value *Cond = IRB.CreateICmpNE(Misalign, AllocaRzSize);
  Value *PartialPadding = IRB.CreateSelect(Cond, Misalign, Zero);

  // AdditionalChunkSize = Alignment + PartialPadding + kAllocaRzSize
  // Alignment is added to locate left redzone, PartialPadding for possible
  // partial redzone and kAllocaRzSize for right redzone respectively.
  Value *AdditionalChunkSize = IRB.CreateAdd(
      ConstantInt::get(IntptrTy, Alignment.value() + kAllocaRzSize),
      PartialPadding);

  Value *NewSize = IRB.CreateAdd(OldSize, AdditionalChunkSize);

  // Insert new alloca with new NewSize and Alignment params.
  AllocaInst *NewAlloca = IRB.CreateAlloca(IRB.getInt8Ty(), NewSize);
  NewAlloca->setAlignment(Alignment);

  // NewAddress = Address + Alignment
  Value *NewAddress =
      IRB.CreateAdd(IRB.CreatePtrToInt(NewAlloca, IntptrTy),
                    ConstantInt::get(IntptrTy, Alignment.value()));

  // Insert __asan_alloca_poison call for new created alloca.
  RTCI.createRuntimeCall(IRB, AsanAllocaPoisonFunc, {NewAddress, OldSize});

  // Store the last alloca's address to DynamicAllocaLayout. We'll need this
  // for unpoisoning stuff.
  IRB.CreateStore(IRB.CreatePtrToInt(NewAlloca, IntptrTy), DynamicAllocaLayout);

  Value *NewAddressPtr = IRB.CreateIntToPtr(NewAddress, AI->getType());

  // Replace all uses of AddessReturnedByAlloca with NewAddressPtr.
  AI->replaceAllUsesWith(NewAddressPtr);

  // We are done. Erase old alloca from parent.
  AI->eraseFromParent();
}

// isSafeAccess returns true if Addr is always inbounds with respect to its
// base object. For example, it is a field access or an array access with
// constant inbounds index.
bool AddressSanitizer::isSafeAccess(ObjectSizeOffsetVisitor &ObjSizeVis,
                                    Value *Addr, TypeSize TypeStoreSize) const {
  if (TypeStoreSize.isScalable())
    // TODO: We can use vscale_range to convert a scalable value to an
    // upper bound on the access size.
    return false;

  SizeOffsetAPInt SizeOffset = ObjSizeVis.compute(Addr);
  if (!SizeOffset.bothKnown())
    return false;

  uint64_t Size = SizeOffset.Size.getZExtValue();
  int64_t Offset = SizeOffset.Offset.getSExtValue();

  // Three checks are required to ensure safety:
  // . Offset >= 0  (since the offset is given from the base ptr)
  // . Size >= Offset  (unsigned)
  // . Size - Offset >= NeededSize  (unsigned)
  return Offset >= 0 && Size >= uint64_t(Offset) &&
         Size - uint64_t(Offset) >= TypeStoreSize / 8;
}<|MERGE_RESOLUTION|>--- conflicted
+++ resolved
@@ -118,14 +118,10 @@
 static const uint64_t kNetBSDKasan_ShadowOffset64 = 0xdfff900000000000;
 static const uint64_t kPS_ShadowOffset64 = 1ULL << 40;
 static const uint64_t kWindowsShadowOffset32 = 3ULL << 28;
-<<<<<<< HEAD
-static const uint64_t kEmscriptenShadowOffset = 0;
 static const uint64_t kAIXShadowOffset32 = 0x40000000;
 // 64-BIT AIX is not yet ready.
 static const uint64_t kAIXShadowOffset64 = 0x0a01000000000000ULL;
-=======
 static const uint64_t kWebAssemblyShadowOffset = 0;
->>>>>>> 89fd7b3d
 
 // The shadow memory space is dynamically allocated.
 static const uint64_t kWindowsShadowOffset64 = kDynamicShadowSentinel;
@@ -538,15 +534,10 @@
       Mapping.Offset = kDynamicShadowSentinel;
     else if (IsWindows)
       Mapping.Offset = kWindowsShadowOffset32;
-<<<<<<< HEAD
-    else if (IsEmscripten)
-      Mapping.Offset = kEmscriptenShadowOffset;
     else if (IsAIX)
       Mapping.Offset = kAIXShadowOffset32;
-=======
     else if (IsWasm)
       Mapping.Offset = kWebAssemblyShadowOffset;
->>>>>>> 89fd7b3d
     else
       Mapping.Offset = kDefaultShadowOffset32;
   } else {  // LongSize == 64
