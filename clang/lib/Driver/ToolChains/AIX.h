//===--- AIX.h - AIX ToolChain Implementations ------------------*- C++ -*-===//
//
// Part of the LLVM Project, under the Apache License v2.0 with LLVM Exceptions.
// See https://llvm.org/LICENSE.txt for license information.
// SPDX-License-Identifier: Apache-2.0 WITH LLVM-exception
//
//===----------------------------------------------------------------------===//

#ifndef LLVM_CLANG_LIB_DRIVER_TOOLCHAINS_AIX_H
#define LLVM_CLANG_LIB_DRIVER_TOOLCHAINS_AIX_H

#include "clang/Driver/Tool.h"
#include "clang/Driver/ToolChain.h"

namespace clang {
namespace driver {
namespace tools {

/// Directly call system default assembler and linker.
namespace aix {

class LLVM_LIBRARY_VISIBILITY Assembler final : public Tool {
public:
  Assembler(const ToolChain &TC) : Tool("aix::Assembler", "assembler", TC) {}

  bool hasIntegratedCPP() const override { return false; }

  void ConstructJob(Compilation &C, const JobAction &JA,
                    const InputInfo &Output, const InputInfoList &Inputs,
                    const llvm::opt::ArgList &TCArgs,
                    const char *LinkingOutput) const override;
};

class LLVM_LIBRARY_VISIBILITY Linker final : public Tool {
public:
  Linker(const ToolChain &TC) : Tool("aix::Linker", "linker", TC) {}

  bool hasIntegratedCPP() const override { return false; }
  bool isLinkJob() const override { return true; }

  void ConstructJob(Compilation &C, const JobAction &JA,
                    const InputInfo &Output, const InputInfoList &Inputs,
                    const llvm::opt::ArgList &TCArgs,
                    const char *LinkingOutput) const override;
};

} // end namespace aix

} // end namespace tools
} // end namespace driver
} // end namespace clang

namespace clang {
namespace driver {
namespace toolchains {

class LLVM_LIBRARY_VISIBILITY AIX : public ToolChain {
public:
  AIX(const Driver &D, const llvm::Triple &Triple,
      const llvm::opt::ArgList &Args);

  bool parseInlineAsmUsingAsmParser() const override {
    return ParseInlineAsmUsingAsmParser;
  }
  bool isPICDefault() const override { return true; }
  bool isPIEDefault(const llvm::opt::ArgList &Args) const override {
    return false;
  }
  bool isPICDefaultForced() const override { return true; }
  bool HasNativeLLVMSupport() const override { return true; }

  void
  AddClangSystemIncludeArgs(const llvm::opt::ArgList &DriverArgs,
                            llvm::opt::ArgStringList &CC1Args) const override;

  void AddClangCXXStdlibIncludeArgs(
      const llvm::opt::ArgList &DriverArgs,
      llvm::opt::ArgStringList &CC1Args) const override;

  void AddCXXStdlibLibArgs(const llvm::opt::ArgList &Args,
                           llvm::opt::ArgStringList &CmdArgs) const override;

  void addClangTargetOptions(
      const llvm::opt::ArgList &Args, llvm::opt::ArgStringList &CC1Args,
      Action::OffloadKind DeviceOffloadingKind) const override;

  void addProfileRTLibs(const llvm::opt::ArgList &Args,
                        llvm::opt::ArgStringList &CmdArgs) const override;

  CXXStdlibType GetDefaultCXXStdlibType() const override;

  RuntimeLibType GetDefaultRuntimeLibType() const override;

  // Set default DWARF version to 3 for now as latest AIX OS supports version 3.
  unsigned GetDefaultDwarfVersion() const override { return 3; }

  llvm::DebuggerKind getDefaultDebuggerTuning() const override {
    return llvm::DebuggerKind::DBX;
  }

<<<<<<< HEAD
  SanitizerMask getSupportedSanitizers() const override;
=======
  path_list getArchSpecificLibPaths() const override { return path_list(); };
>>>>>>> d5272e4f

protected:
  Tool *buildAssembler() const override;
  Tool *buildLinker() const override;

private:
  llvm::StringRef GetHeaderSysroot(const llvm::opt::ArgList &DriverArgs) const;
  bool ParseInlineAsmUsingAsmParser;
  void AddOpenMPIncludeArgs(const llvm::opt::ArgList &DriverArgs,
                            llvm::opt::ArgStringList &CC1Args) const;
};

} // end namespace toolchains
} // end namespace driver
} // end namespace clang

#endif // LLVM_CLANG_LIB_DRIVER_TOOLCHAINS_AIX_H<|MERGE_RESOLUTION|>--- conflicted
+++ resolved
@@ -98,11 +98,11 @@
     return llvm::DebuggerKind::DBX;
   }
 
-<<<<<<< HEAD
+
   SanitizerMask getSupportedSanitizers() const override;
-=======
+
   path_list getArchSpecificLibPaths() const override { return path_list(); };
->>>>>>> d5272e4f
+
 
 protected:
   Tool *buildAssembler() const override;
